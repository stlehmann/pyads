# -*- coding: utf-8 -*-
"""Contains cross platform ADS extension functions.

:author: David Browne <davidabrowne@gmail.com>
:license: MIT, see license file or https://opensource.org/licenses/MIT

:created on: 2018-06-11 18:15:53
:last modified by: Stefan Lehmann
:last modified time: 2019-07-30 16:57:32

"""
from typing import Union, Callable, Any, Tuple, Type, Optional
import ctypes
import os
import platform
import sys
import struct

from functools import wraps

from .utils import platform_is_linux, platform_is_windows
from .structs import (
    AmsAddr,
    SAmsAddr,
    AdsVersion,
    SAdsVersion,
    SAdsNotificationAttrib,
    SAdsNotificationHeader,
    SAmsNetId,
    SAdsSymbolEntry,
    NotificationAttrib,
    SAdsSumRequest,
)
from .constants import (
    PLCTYPE_STRING,
    STRING_BUFFER,
    ADSIGRP_SYM_HNDBYNAME,
    PLCTYPE_UDINT,
    ADST_STRING,
    ADST_WSTRING,
    ADSIGRP_SYM_INFOBYNAMEEX,
    ADSIGRP_SYM_VALBYHND,
    ADSIGRP_SYM_RELEASEHND,
    PORT_SYSTEMSERVICE,
    ADSIGRP_SUMUP_READ,
    ADSIGRP_SUMUP_WRITE,
    DATATYPE_MAP,
    ads_type_to_ctype,
)
from .errorcodes import ERROR_CODES


# Python version checking
PY2 = sys.version_info[0] == 2
PY3 = sys.version_info[0] == 3


NOTEFUNC: Optional[Callable] = None

# _adslib can be WinDLL or CDLL depending on OS
_adsDLL: Union["ctypes.WinDLL", "ctypes.CDLL"]

# load dynamic ADS library
if platform_is_windows():  # pragma: no cover, skip Windows test
    dlldir_handle = None
    if sys.version_info >= (3, 8) and "TWINCAT3DIR" in os.environ:
        # Starting with version 3.8, CPython does not consider the PATH environment
        # variable any more when resolving DLL paths. The following works with the default
        # installation of the Beckhoff TwinCAT ADS DLL.
        dll_path = os.environ["TWINCAT3DIR"] + "\\..\\AdsApi\\TcAdsDll"
        if platform.architecture()[0] == "64bit":
            dll_path += "\\x64"
        dlldir_handle = os.add_dll_directory(dll_path)
    try:
        _adsDLL = ctypes.WinDLL("TcAdsDll.dll")  # type: ignore
    finally:
        if dlldir_handle:
            # Do not clobber the load path for other modules
            dlldir_handle.close()
    NOTEFUNC = ctypes.WINFUNCTYPE(  # type: ignore
        ctypes.c_void_p,
        ctypes.POINTER(SAmsAddr),
        ctypes.POINTER(SAdsNotificationHeader),
        ctypes.c_ulong,
    )

elif platform_is_linux():
    # try to load local adslib.so in favor to global one
    local_adslib = os.path.join(os.path.dirname(__file__), "adslib.so")
    if os.path.isfile(local_adslib):
        adslib = local_adslib
    else:
        adslib = "adslib.so"

    _adsDLL = ctypes.CDLL(adslib)

    NOTEFUNC = ctypes.CFUNCTYPE(
        None,
        ctypes.POINTER(SAmsAddr),
        ctypes.POINTER(SAdsNotificationHeader),
        ctypes.c_ulong,
    )
else:  # pragma: no cover, can not test unsupported platform
    raise RuntimeError("Unsupported platform {0}.".format(sys.platform))

callback_store = dict()


class ADSError(Exception):
    """Error class for errors related to ADS communication."""

    def __init__(
        self, err_code: Optional[int] = None, text: Optional[str] = None
    ) -> None:
        if err_code is not None:
            self.err_code = err_code
            try:
                self.msg = "{} ({}). ".format(ERROR_CODES[self.err_code], self.err_code)
            except KeyError:
                self.msg = "Unknown Error ({0}). ".format(self.err_code)
        else:
            self.msg = ""

        if text is not None:
            self.msg += text

    def __str__(self):
        # type: () -> str
        """Return text representation of the object."""
        return "ADSError: " + self.msg


def router_function(fn: Callable) -> Callable:
    """Raise a runtime error if on Win32 systems.

    Decorator.

    Decorator for functions that interact with the router for the Linux
    implementation of the ADS library.

    Unlike the Windows implementation which uses a separate router daemon,
    the Linux library manages AMS routing in-process. As such, routing must be
    configured programatically via. the provided API. These endpoints are
    invalid on Win32 systems, so an exception will be raised.

    """

    @wraps(fn)
    def wrapper(*args: Any, **kwargs: Any) -> Callable:
        if platform_is_windows():  # pragma: no cover, skipt Windows test
            raise RuntimeError(
                "Router interface is not available on Win32 systems.\n"
                "Configure AMS routes using the TwinCAT router service."
            )
        return fn(*args, **kwargs)

    return wrapper


@router_function
def adsAddRoute(net_id: SAmsNetId, ip_address: str) -> None:
    """Establish a new route in the AMS Router.

    :param pyads.structs.SAmsNetId net_id: net id of routing endpoint
    :param str ip_address: ip address of the routing endpoint

    """
    add_route = _adsDLL.AdsAddRoute
    add_route.restype = ctypes.c_long

    # Convert ip address to bytes (PY3) and get pointer.
    ip_address_p = ctypes.c_char_p(ip_address.encode("utf-8"))

    error_code = add_route(net_id, ip_address_p)

    if error_code:
        raise ADSError(error_code)


@router_function
def adsAddRouteToPLC(
    sending_net_id: str,
    adding_host_name: str,
    ip_address: str,
    username: str,
    password: str,
    route_name: Optional[str] = None,
    added_net_id: Optional[str] = None,
) -> bool:
    """Embed a new route in the PLC.

    :param pyads.structs.SAmsNetId sending_net_id: sending net id
    :param str adding_host_name: host name (or IP) of the PC being added
    :param str ip_address: ip address of the PLC
    :param str username: username for PLC
    :param str password: password for PLC
    :param str route_name: PLC side name for route, defaults to adding_host_name or the current hostname of this PC
    :param pyads.structs.SAmsNetId added_net_id: net id that is being added to the PLC, defaults to sending_net_id

    """
    import socket
    import struct
    from contextlib import closing

    # ALL SENT STRINGS MUST BE NULL TERMINATED
    adding_host_name += "\0"
    added_net_id = added_net_id if added_net_id else sending_net_id
    route_name = route_name + "\0" if route_name else adding_host_name

    username = username + "\0"
    password = password + "\0"

    # The head of the UDP AMS packet containing host routing information
    data_header = struct.pack(
        ">12s", b"\x03\x66\x14\x71\x00\x00\x00\x00\x06\x00\x00\x00"
    )
    data_header += struct.pack(
        ">6B", *map(int, sending_net_id.split("."))
    )  # Sending net ID
    data_header += struct.pack("<H", PORT_SYSTEMSERVICE)  # Internal communication port
    data_header += struct.pack(">2s", b"\x05\x00")  # Write command
    data_header += struct.pack(">4s", b"\x00\x00\x0c\x00")  # Block of unknown
    data_header += struct.pack("<H", len(route_name))  # Length of sender host name
    data_header += route_name.encode("utf-8")  # Sender host name
    data_header += struct.pack(">2s", b"\x07\x00")  # Block of unknown

    actual_data = struct.pack("<H", 6)  # Byte length of AMS ID (always 6)
    actual_data += struct.pack(
        ">6B", *map(int, added_net_id.split("."))
    )  # Net ID being added to the PLC
    actual_data += struct.pack(
        ">2s", b"\x0d\x00"
    )  # Block of unknown (maybe encryption?)
    actual_data += struct.pack("<H", len(username))  # Length of the user name field
    actual_data += username.encode("utf-8")  # PLC Username
    actual_data += struct.pack(">2s", b"\x02\x00")  # Block of unknown
    actual_data += struct.pack("<H", len(password))  # Length of password field
    actual_data += password.encode("utf-8")  # PLC Password
    actual_data += struct.pack(">2s", b"\x05\x00")  # Block of unknown
    actual_data += struct.pack("<H", len(adding_host_name))  # Length of route name
    actual_data += adding_host_name.encode(
        "utf-8"
    )  # Name of route being added to the PLC

    with closing(socket.socket(socket.AF_INET, socket.SOCK_DGRAM)) as sock:  # UDP
        # Listen on 55189 for the response from the PLC
        sock.bind(("", 55189))

        # Send our data to 48899 on the PLC
        sock.sendto(data_header + actual_data, (ip_address, 48899))

        # Response should come in in less than .5 seconds, but wait longer to account for slow communications
        sock.settimeout(5)
        # Allow TimeoutError to be raised so user can handle it how they please

        # Keep looping until we get a response from our PLC
        addr = [0]
        while addr[0] != ip_address:
            data, addr = sock.recvfrom(32)  # PLC response is 32 bytes long

    rcvd_packet_header = data[
        0:12
    ]  # AMS Packet header, seems to define communication type
    # If the last byte in the header is 0x80, then this is a response to our request
    if struct.unpack(">B", rcvd_packet_header[-1:])[0] == 0x80:
        rcvd_PLC_AMS_ID = struct.unpack(">6B", data[12:18])[0]  # AMS ID of PLC
        # Convert to a String AMS ID
        # rcvd_PLC_AMS_ID = '.'.join([str(int.from_bytes(rcvd_PLC_AMS_ID[i:i+1], 'big')) for i in range(0, len(rcvd_PLC_AMS_ID), 1)])
        rcvd_AMS_port = struct.unpack(
            "<H", data[18:20]
        )  # Some sort of AMS port? Little endian
        rcvd_command_code = struct.unpack(
            "<2s", data[20:22]
        )  # Command code (should be read) Little endian
        rcvd_protocol_block = data[22:]  # Unknown block of protocol
        rcvd_is_password_correct = rcvd_protocol_block[
            4:7
        ]  # 0x040000 when password was correct, 0x000407 when it was incorrect

        if rcvd_is_password_correct == b"\x04\x00\x00":
            return True
        elif rcvd_is_password_correct == b"\x00\x04\x07":
            return False

    # If we fell through the whole way to the bottom, then we got a weird response
    raise RuntimeError("Unexpected response from PLC")


@router_function
def adsDelRoute(net_id: SAmsNetId) -> None:
    """Remove existing route from the AMS Router.

    :param pyads.structs.SAmsNetId net_id: net id associated with the routing
        entry which is to be removed from the router.

    """
    delete_route = _adsDLL.AdsDelRoute
    delete_route(net_id)


def adsPortOpenEx() -> int:
    """Connect to the TwinCAT message router.

    :rtype: int
    :return: port number

    """
    port_open_ex = _adsDLL.AdsPortOpenEx
    port_open_ex.restype = ctypes.c_long
    port = port_open_ex()

    if port == 0:
        raise RuntimeError("Failed to open port on AMS router.")

    return port


def adsPortCloseEx(port: int) -> None:
    """Close the connection to the TwinCAT message router."""
    port_close_ex = _adsDLL.AdsPortCloseEx
    port_close_ex.restype = ctypes.c_long
    error_code = port_close_ex(port)

    if error_code:
        raise ADSError(error_code)


def adsGetLocalAddressEx(port: int) -> AmsAddr:
    """Return the local AMS-address and the port number.

    :rtype: pyads.structs.AmsAddr
    :return: AMS-address

    """
    get_local_address_ex = _adsDLL.AdsGetLocalAddressEx
    ams_address_struct = SAmsAddr()
    error_code = get_local_address_ex(port, ctypes.pointer(ams_address_struct))

    if error_code:
        raise ADSError(error_code)

    local_ams_address = AmsAddr()
    local_ams_address._ams_addr = ams_address_struct

    return local_ams_address


def adsSetLocalAddress(ams_netid: SAmsNetId) -> None:
    """Change the local NetId.

    :param pyads.structs.SAmsNetId ams_netid: new AmsNetID
    :rtype: None

    """
    set_local_address = _adsDLL.AdsSetLocalAddress
    set_local_address(ams_netid)


def adsSyncReadStateReqEx(port: int, address: AmsAddr) -> Tuple[int, int]:
    """Read the current ADS-state and the machine-state.

    Read the current ADS-state and the machine-state from the
    ADS-server.

    :param port: AMS port
    :param pyads.structs.AmsAddr address: local or remote AmsAddr
    :rtype: (int, int)
    :return: ads_state, device_state

    """
    sync_read_state_request = _adsDLL.AdsSyncReadStateReqEx

    # C pointer to ams address struct
    ams_address_pointer = ctypes.pointer(address.amsAddrStruct())

    # Current ADS status and corresponding pointer
    ads_state = ctypes.c_uint16()
    ads_state_pointer = ctypes.pointer(ads_state)

    # Current device status and corresponding pointer
    device_state = ctypes.c_uint16()
    device_state_pointer = ctypes.pointer(device_state)

    error_code = sync_read_state_request(
        port, ams_address_pointer, ads_state_pointer, device_state_pointer
    )

    if error_code:
        raise ADSError(error_code)

    return ads_state.value, device_state.value


def adsSyncReadDeviceInfoReqEx(port: int, address: AmsAddr) -> Tuple[str, AdsVersion]:
    """Read the name and the version number of the ADS-server.

    :param int port: local AMS port as returned by adsPortOpenEx()
    :param pyads.structs.AmsAddr address: local or remote AmsAddr
    :rtype: string, AdsVersion
    :return: device name, version

    """
    sync_read_device_info_request = _adsDLL.AdsSyncReadDeviceInfoReqEx

    # Get pointer to the target AMS address
    ams_address_pointer = ctypes.pointer(address.amsAddrStruct())

    # Create buffer to be filled with device name, get pointer to said buffer
    device_name_buffer = ctypes.create_string_buffer(20)
    device_name_pointer = ctypes.pointer(device_name_buffer)

    # Create ADS Version struct and get pointer.
    ads_version = SAdsVersion()
    ads_version_pointer = ctypes.pointer(ads_version)

    error_code = sync_read_device_info_request(
        port, ams_address_pointer, device_name_pointer, ads_version_pointer
    )

    if error_code:
        raise ADSError(error_code)

    return device_name_buffer.value.decode(), AdsVersion(ads_version)


def adsSyncWriteControlReqEx(
    port: int,
    address: AmsAddr,
    ads_state: int,
    device_state: int,
    data: Any,
    plc_data_type: Type,
) -> None:
    """Change the ADS state and the machine-state of the ADS-server.

    :param int port: local AMS port as returned by adsPortOpenEx()
    :param pyads.structs.AmsAddr address: local or remote AmsAddr
    :param int ads_state: new ADS-state, according to ADSTATE constants
    :param int device_state: new machine-state
    :param data: additional data
    :param int plc_data_type: plc datatype, according to PLCTYPE constants

    """
    sync_write_control_request = _adsDLL.AdsSyncWriteControlReqEx

    ams_address_pointer = ctypes.pointer(address.amsAddrStruct())
    ads_state_c = ctypes.c_ulong(ads_state)
    device_state_c = ctypes.c_ulong(device_state)

    if plc_data_type == PLCTYPE_STRING:
        data = ctypes.c_char_p(data.encode("utf-8"))
        data_pointer = data
        data_length = len(data_pointer.value) + 1
    else:
        data = plc_data_type(data)
        data_pointer = ctypes.pointer(data)
        data_length = ctypes.sizeof(data)

    error_code = sync_write_control_request(
        port,
        ams_address_pointer,
        ads_state_c,
        device_state_c,
        data_length,
        data_pointer,
    )

    if error_code:
        raise ADSError(error_code)


def adsSyncWriteReqEx(
    port: int,
    address: AmsAddr,
    index_group: int,
    index_offset: int,
    value: Any,
    plc_data_type: Type,
) -> None:
    """Send data synchronous to an ADS-device.

    :param int port: local AMS port as returned by adsPortOpenEx()
    :param pyads.structs.AmsAddr address: local or remote AmsAddr
    :param int index_group: PLC storage area, according to the INDEXGROUP
        constants
    :param int index_offset: PLC storage address
    :param value: value to write to the storage address of the PLC
    :param int plc_data_type: type of the data given to the PLC,
        according to PLCTYPE constants

    """
    sync_write_request = _adsDLL.AdsSyncWriteReqEx

    ams_address_pointer = ctypes.pointer(address.amsAddrStruct())
    index_group_c = ctypes.c_ulong(index_group)
    index_offset_c = ctypes.c_ulong(index_offset)

    if plc_data_type == PLCTYPE_STRING:
        data = ctypes.c_char_p(value.encode("utf-8"))
        data_pointer = data  # type: Union[ctypes.c_char_p, ctypes.pointer]
        data_length = len(data_pointer.value) + 1  # type: ignore

    else:
        if type(plc_data_type).__name__ == "PyCArrayType":
            data = plc_data_type(*value)
        elif type(value) is plc_data_type:
            data = value
        else:
            data = plc_data_type(value)

        data_pointer = ctypes.pointer(data)
        data_length = ctypes.sizeof(data)

    error_code = sync_write_request(
        port,
        ams_address_pointer,
        index_group_c,
        index_offset_c,
        data_length,
        data_pointer,
    )

    if error_code:
        raise ADSError(error_code)


def adsSyncReadWriteReqEx2(
    port: int,
    address: AmsAddr,
    index_group: int,
    index_offset: int,
    read_data_type: Optional[Type],
    value: Any,
    write_data_type: Optional[Type],
    return_ctypes: bool = False,
    check_length: bool = True,
) -> Any:
    """Read and write data synchronous from/to an ADS-device.

    :param int port: local AMS port as returned by adsPortOpenEx()
    :param pyads.structs.AmsAddr address: local or remote AmsAddr
    :param int index_group: PLC storage area, according to the INDEXGROUP
        constants
    :param int index_offset: PLC storage address
    :param Type read_data_type: type of the data given to the PLC to respond to,
        according to PLCTYPE constants, or None to not read anything
    :param value: value to write to the storage address of the PLC
    :param Type write_data_type: type of the data given to the PLC, according to
        PLCTYPE constants, or None to not write anything
    :param bool return_ctypes: return ctypes instead of python types if True
        (default: False)
    :param bool check_length: check whether the amount of bytes read matches the size
        of the read data type (default: True)
    :rtype: read_data_type
    :return: value: value read from PLC

    """
    sync_read_write_request = _adsDLL.AdsSyncReadWriteReqEx2

    ams_address_pointer = ctypes.pointer(address.amsAddrStruct())
    index_group_c = ctypes.c_ulong(index_group)
    index_offset_c = ctypes.c_ulong(index_offset)
    read_data: Optional[Any]

    if index_group == ADSIGRP_SUMUP_READ:
        response_size = ctypes.sizeof(ctypes.c_ulong) * len(value)
        for _ in value:
            response_size += _.size
        read_data_buf = bytearray(response_size)
        read_data = (ctypes.c_byte * len(read_data_buf)).from_buffer(read_data_buf)
        read_data_pointer = ctypes.pointer(read_data)
        read_length = response_size

    elif index_group == ADSIGRP_SUMUP_WRITE:
        response_size = (
            index_offset * 4
        )  # expect 4 bytes back for every value written (error data)
        read_data_buf = bytearray(response_size)
        read_data = (ctypes.c_byte * len(read_data_buf)).from_buffer(read_data_buf)
        read_data_pointer = ctypes.pointer(read_data)
        read_length = response_size

    elif read_data_type is None:
        read_data = None
        read_data_pointer = None
        read_length = ctypes.c_ulong(0)
    else:
        if read_data_type == PLCTYPE_STRING:
            read_data = (STRING_BUFFER * PLCTYPE_STRING)()
        else:
            read_data = read_data_type()

        read_data_pointer = ctypes.pointer(read_data)
        read_length = ctypes.c_ulong(ctypes.sizeof(read_data))

    bytes_read = ctypes.c_ulong()
    bytes_read_pointer = ctypes.pointer(bytes_read)

<<<<<<< HEAD
    if index_group == ADSIGRP_SUMUP_READ:
        write_data_pointer = ctypes.pointer(value)
        write_length = ctypes.sizeof(value)
    elif index_group == ADSIGRP_SUMUP_WRITE:
        write_data = (ctypes.c_byte * len(value)).from_buffer(value)
        write_data_pointer = ctypes.pointer(write_data)
        write_length = ctypes.sizeof(write_data)
    elif write_data_type is None:
=======
    write_data_pointer: Optional[Union[ctypes.c_char_p, ctypes.pointer]]
    if write_data_type is None:
>>>>>>> c5c82cc3
        write_data_pointer = None
        write_length = ctypes.c_ulong(0)
    elif write_data_type == PLCTYPE_STRING:
        # Get pointer to string
        write_data_pointer = ctypes.c_char_p(value.encode("utf-8"))
        # Add an extra byte to the data length for the null terminator
        write_length = ctypes.c_ulong(len(value) + 1)
    else:
        if type(write_data_type).__name__ == "PyCArrayType":
            write_data = write_data_type(*value)
        elif type(value) is write_data_type:
            write_data = value
        else:
            write_data = write_data_type(value)
        write_data_pointer = ctypes.pointer(write_data)
        write_length = ctypes.c_ulong(ctypes.sizeof(write_data))

    err_code = sync_read_write_request(
        port,
        ams_address_pointer,
        index_group_c,
        index_offset_c,
        read_length,
        read_data_pointer,
        write_length,
        write_data_pointer,
        bytes_read_pointer,
    )

    if err_code:
        raise ADSError(err_code)

    if index_group == ADSIGRP_SUMUP_READ or index_group == ADSIGRP_SUMUP_WRITE:
        expected_length = response_size
    else:
        expected_length = (
            read_data.entryLength
            if isinstance(read_data, SAdsSymbolEntry)
            else read_length.value
        )    

    # If we're reading a value of predetermined size (anything but a string),
    # validate that the correct number of bytes were read
    if (
        check_length
        and read_data_type != PLCTYPE_STRING
        and bytes_read.value != expected_length
    ):
        raise RuntimeError(
            "Insufficient data (expected {0} bytes, {1} were read).".format(
                expected_length, bytes_read.value
            )
        )

    if return_ctypes:
        return read_data

    if read_data is not None and read_data_type == PLCTYPE_STRING:
        return read_data.value.decode("utf-8")

    if read_data is not None and type(read_data_type).__name__ == "PyCArrayType":
        return [i for i in read_data]

    if read_data is not None and hasattr(read_data, "value"):
        return read_data.value

    return read_data


def adsSyncReadReqEx2(
    port: int,
    address: AmsAddr,
    index_group: int,
    index_offset: int,
    data_type: Type,
    return_ctypes: bool = False,
    check_length: bool = True,
) -> Any:
    """Read data synchronous from an ADS-device.

    :param int port: local AMS port as returned by adsPortOpenEx()
    :param pyads.structs.AmsAddr address: local or remote AmsAddr
    :param int index_group: PLC storage area, according to the INDEXGROUP
        constants
    :param int index_offset: PLC storage address
    :param Type data_type: type of the data given to the PLC, according to
        PLCTYPE constants
    :param bool return_ctypes: return ctypes instead of python types if True
        (default: False)
    :param bool check_length: check whether the amount of bytes read matches the size
        of the read data type (default: True)
    :rtype: data_type
    :return: value: **value**

    """
    sync_read_request = _adsDLL.AdsSyncReadReqEx2

    ams_address_pointer = ctypes.pointer(address.amsAddrStruct())
    index_group_c = ctypes.c_ulong(index_group)
    index_offset_c = ctypes.c_ulong(index_offset)

    if data_type == PLCTYPE_STRING:
        data = (STRING_BUFFER * PLCTYPE_STRING)()
    else:
        data = data_type()

    data_pointer = ctypes.pointer(data)
    data_length = ctypes.c_ulong(ctypes.sizeof(data))

    bytes_read = ctypes.c_ulong()
    bytes_read_pointer = ctypes.pointer(bytes_read)

    error_code = sync_read_request(
        port,
        ams_address_pointer,
        index_group_c,
        index_offset_c,
        data_length,
        data_pointer,
        bytes_read_pointer,
    )

    if error_code:
        raise ADSError(error_code)

    # If we're reading a value of predetermined size (anything but a string),
    # validate that the correct number of bytes were read
    if (
        check_length
        and data_type != PLCTYPE_STRING
        and bytes_read.value != data_length.value
    ):
        raise RuntimeError(
            "Insufficient data (expected {0} bytes, {1} were read).".format(
                data_length.value, bytes_read.value
            )
        )

    if return_ctypes:
        return data

    if data_type == PLCTYPE_STRING:
        return data.value.decode("utf-8")

    if type(data_type).__name__ == "PyCArrayType":
        return [i for i in data]

    if hasattr(data, "value"):
        return data.value

    return data


def adsGetHandle(port: int, address: AmsAddr, data_name: str) -> int:
    """Get the handle of the PLC-variable.

    :param int port: local AMS port as returned by adsPortOpenEx()
    :param pyads.structs.AmsAddr address: local or remote AmsAddr
    :param string data_name: data name
    :rtype: int
    :return: handle: PLC-variable handle
    """
    handle = adsSyncReadWriteReqEx2(
        port,
        address,
        ADSIGRP_SYM_HNDBYNAME,
        0x0,
        PLCTYPE_UDINT,
        data_name,
        PLCTYPE_STRING,
    )

    return handle


<<<<<<< HEAD
def adsGetSymbolInfo(port, address, data_name):
    # type: (int, AmsAddr, str) -> SAdsSymbolInfo
    """Get the symbol information of the PLC-variable.

    :param int port: local AMS port as returned by adsPortOpenEx()
    :param pyads.structs.AmsAddr address: local or remote AmsAddr
    :param string data_name: data name
    :rtype: SAdsSymbolInfo
    :return: symbol_info: PLC Symbol info
    """
    symbol_info = adsSyncReadWriteReqEx2(
        port,
        address,
        ADSIGRP_SYM_INFOBYNAMEEX,
        0x0,
        SAdsSymbolEntry,
        data_name,
        PLCTYPE_STRING,
    )

    return symbol_info


def adsSumRead(port, address, data_names, data_symbols):
    # type: (int, AmsAddr, List(str), dict[str, SAdsSymbolInfo]) -> dict[str, Any]
    """Perform a sum read to get the value of multiple variables

    :param int port: local AMS port as returned by adsPortOpenEx()
    :param pyads.structs.AmsAddr address: local or remote AmsAddr
    :param data_names: list of variables names to read
    :type data_name: list[str]
    :param data_symbols: list of dictionaries of ADS Symbol Info 
    :type data_symbols: dict[str, ADSSymbolInfo]
    :return: result: dict of variable names and values
    :rtype: dict[str, Any]
    """
    result = {i: None for i in data_names}

    num_requests = len(data_names)
    sum_req_array_type = SAdsSumRequest * num_requests
    sum_req_array = sum_req_array_type()

    for i, value in enumerate(data_names):
        sum_req_array[i].iGroup = data_symbols[value].iGroup
        sum_req_array[i].iOffset = data_symbols[value].iOffs
        sum_req_array[i].size = data_symbols[value].size

    sum_response = adsSyncReadWriteReqEx2(
        port,
        address,
        ADSIGRP_SUMUP_READ,
        num_requests,
        None,
        sum_req_array,
        None,
        return_ctypes=False,
        check_length=False,
    )

    offset = 0
    data_start = 4 * num_requests

    for i, data_name in enumerate(data_names):
        error = struct.unpack_from("<I", sum_response, offset=i * 4)[0]
        if error:
            result[data_name] = ERROR_CODES[error]
        else:
            if (
                data_symbols[data_name].dataType != ADST_STRING
                and data_symbols[data_name].dataType != ADST_WSTRING
            ):
                value = struct.unpack_from(
                    DATATYPE_MAP[ads_type_to_ctype[data_symbols[data_name].dataType]],
                    sum_response,
                    offset=data_start + offset,
                )[0]
            else:
                null_idx = sum_response[
                    data_start
                    + offset : data_start
                    + offset
                    + data_symbols[data_name].size
                ].index(0)
                value = bytearray(
                    sum_response[data_start + offset : data_start + offset + null_idx]
                ).decode("utf-8")
            result[data_name] = value
        offset += data_symbols[data_name].size

    return result


def adsSumWrite(port, address, data_names_and_values, data_symbols):
    # type: (int, AmsAddr, List(str), dict[str, SAdsSymbolInfo]) -> dict[str, Any]
    """Perform a sum write to write the value of multiple ADS variables

    :param int port: local AMS port as returned by adsPortOpenEx()
    :param pyads.structs.AmsAddr address: local or remote AmsAddr
    :param data_names_and_values: dict of variable names and values to be written
    :type data_names_and_values: dict[str, Any]
    :param data_symbols: list of dictionaries of ADS Symbol Info 
    :type data_symbols: dict[str, ADSSymbolInfo]
    :return: result: dict of variable names and error codes
    :rtype: dict[str, ADSError]
    """
    offset = 0
    num_requests = len(data_names_and_values)
    total_request_size = num_requests * 3 * 4  # iGroup, iOffset & size

    for data_name in data_names_and_values.keys():
        total_request_size += data_symbols[data_name].size

    buf = bytearray(total_request_size)

    for data_name in data_names_and_values.keys():
        struct.pack_into("<I", buf, offset, data_symbols[data_name].iGroup)
        struct.pack_into("<I", buf, offset + 4, data_symbols[data_name].iOffs)
        struct.pack_into("<I", buf, offset + 8, data_symbols[data_name].size)
        offset += 12

    for data_name, value in data_names_and_values.items():
        if (
            data_symbols[data_name].dataType != ADST_STRING
            and data_symbols[data_name].dataType != ADST_WSTRING
        ):
            struct.pack_into(
                DATATYPE_MAP[ads_type_to_ctype[data_symbols[data_name].dataType]],
                buf,
                offset,
                value,
            )
        else:
            buf[offset : offset + len(value)] = value.encode("utf-8")
        offset += data_symbols[data_name].size

    sum_response = adsSyncReadWriteReqEx2(
        port,
        address,
        ADSIGRP_SUMUP_WRITE,
        num_requests,
        None,
        buf,
        None,
        return_ctypes=False,
        check_length=False,
    )

    errors = list(struct.iter_unpack("<I", sum_response))
    error_descriptions = [ERROR_CODES[i[0]] for i in errors]

    return dict(zip(data_names_and_values.keys(), error_descriptions))


def adsReleaseHandle(port, address, handle):
    # type: (int, AmsAddr, int) -> None
=======
def adsReleaseHandle(port: int, address: AmsAddr, handle: int) -> None:
>>>>>>> c5c82cc3
    """Release the handle of the PLC-variable.

    :param int port: local AMS port as returned by adsPortOpenEx()
    :param pyads.structs.AmsAddr address: local or remote AmsAddr
    :param int handle: handle of PLC-variable to be released
    """
    adsSyncWriteReqEx(port, address, ADSIGRP_SYM_RELEASEHND, 0, handle, PLCTYPE_UDINT)


def adsSyncReadByNameEx(
<<<<<<< HEAD
    port,
    address,
    data_name,
    data_type=None,
    return_ctypes=False,
    handle=None,
    check_length=True,
):
    # type: (int, AmsAddr, str, Type, bool, int, bool) -> Any
=======
    port: int,
    address: AmsAddr,
    data_name: str,
    data_type: Type,
    return_ctypes: bool = False,
    handle: int = None,
    check_length: bool = True,
) -> Any:
>>>>>>> c5c82cc3
    """Read data synchronous from an ADS-device from data name.

    :param int port: local AMS port as returned by adsPortOpenEx()
    :param pyads.structs.AmsAddr address: local or remote AmsAddr
    :param string data_name: data name
    :param Type data_type: type of the data given to the PLC, according to
        PLCTYPE constants. If unspecified, the ADS server will be queried for
        the type information (default: None)
    :param bool return_ctypes: return ctypes instead of python types if True
        (default: False)
    :param int handle: PLC-variable handle (default: None)
    :param bool check_length: check whether the amount of bytes read matches the size
        of the read data type (default: True)
    :rtype: data_type
    :return: value: **value**

    """
    if handle is None:
        no_handle = True
        handle = adsGetHandle(port, address, data_name)
    else:
        no_handle = False

    if data_type is None:
        symbol_info = adsSyncReadWriteReqEx2(
            port,
            address,
            ADSIGRP_SYM_INFOBYNAMEEX,
            0x0,
            SAdsSymbolEntry,
            data_name,
            PLCTYPE_STRING,
            check_length=check_length
        )

        if symbol_info.dataType in ads_type_to_ctype:
            data_type = ads_type_to_ctype[symbol_info.dataType]
        elif symbol_info.type_name in ads_type_to_ctype:
            # Potential feature: allow mapping of type names to structures by
            # registering them in `ads_type_to_ctype`
            data_type = ads_type_to_ctype[symbol_info.type_name]
        else:
            raise ValueError(
                "Unsupported data type {!r} (number={} size={} comment={!r})"
                "".format(
                    symbol_info.type_name,
                    symbol_info.dataType,
                    symbol_info.size,
                    symbol_info.comment,
                )
            )

        if data_type is not PLCTYPE_STRING:
            # String types are handled directly by adsSyncReadReqEx2.
            # Otherwise, if the reported size is larger than the data type
            # size, it is an array of that type:
            array_length = symbol_info.size // ctypes.sizeof(data_type)
            if array_length > 1:
                data_type = data_type * array_length

    # Read the value of a PLC-variable, via handle
    value = adsSyncReadReqEx2(
        port,
        address,
        ADSIGRP_SYM_VALBYHND,
        handle,
        data_type,
        return_ctypes,
        check_length,
    )

    if no_handle is True:
        adsReleaseHandle(port, address, handle)

    return value


def adsSyncWriteByNameEx(
    port: int,
    address: AmsAddr,
    data_name: str,
    value: Any,
    data_type: Type,
    handle: int = None,
) -> None:
    """Send data synchronous to an ADS-device from data name.

    :param int port: local AMS port as returned by adsPortOpenEx()
    :param pyads.structs.AmsAddr address: local or remote AmsAddr
    :param string data_name: PLC storage name
    :param value: value to write to the storage address of the PLC
    :param Type data_type: type of the data given to the PLC,
        according to PLCTYPE constants
    :param int handle: PLC-variable handle (default: None)
    """
    if handle is None:
        no_handle = True
        handle = adsGetHandle(port, address, data_name)
    else:
        no_handle = False

    if data_type is None:
        symbol_info = adsSyncReadWriteReqEx2(
            port,
            address,
            ADSIGRP_SYM_INFOBYNAMEEX,
            0x0,
            SAdsSymbolEntry,
            data_name,
            PLCTYPE_STRING,
        )

        if symbol_info.dataType in ads_type_to_ctype:
            data_type = ads_type_to_ctype[symbol_info.dataType]
        elif symbol_info.type_name in ads_type_to_ctype:
            # Potential feature: allow mapping of type names to structures by
            # registering them in `ads_type_to_ctype`
            data_type = ads_type_to_ctype[symbol_info.type_name]
        else:
            raise ValueError(
                "Unsupported data type {!r} (number={} size={} comment={!r})"
                "".format(
                    symbol_info.type_name,
                    symbol_info.dataType,
                    symbol_info.size,
                    symbol_info.comment,
                )
            )

        if data_type is not PLCTYPE_STRING:
            # String types are handled directly by adsSyncReadReqEx2.
            # Otherwise, if the reported size is larger than the data type
            # size, it is an array of that type:
            array_length = symbol_info.size // ctypes.sizeof(data_type)
            if array_length > 1:
                data_type = data_type * array_length

    # Write the value of a PLC-variable, via handle
    adsSyncWriteReqEx(port, address, ADSIGRP_SYM_VALBYHND, handle, value, data_type)

    if no_handle is True:
        adsReleaseHandle(port, address, handle)


def adsSyncAddDeviceNotificationReqEx(
    port: int,
    adr: AmsAddr,
    data: Union[str, Tuple[int, int]],
    pNoteAttrib: NotificationAttrib,
    callback: Callable,
    user_handle: Optional[int] = None,
) -> Tuple[int, int]:
    """Add a device notification.

    :param int port: local AMS port as returned by adsPortOpenEx()
    :param pyads.structs.AmsAddr adr: local or remote AmsAddr
    :param Union[str, Tuple[int, int]] data: PLC storage address by name or index group and offset
    :param pyads.structs.NotificationAttrib pNoteAttrib: notification attributes
    :param callback: Callback function to handle notification
    :param user_handle: User Handle
    :rtype: (int, int)
    :returns: notification handle, user handle

    """
    global callback_store

    if NOTEFUNC is None:
        raise TypeError("Callback function type can't be None")

    adsSyncAddDeviceNotificationReqFct = _adsDLL.AdsSyncAddDeviceNotificationReqEx

    pAmsAddr = ctypes.pointer(adr.amsAddrStruct())
    if isinstance(data, str):
        hnl = adsSyncReadWriteReqEx2(
<<<<<<< HEAD
            port, adr, ADSIGRP_SYM_HNDBYNAME, 0x0, PLCTYPE_UDINT, data, PLCTYPE_STRING,
=======
            port, adr, ADSIGRP_SYM_HNDBYNAME, 0x0, PLCTYPE_UDINT, data, PLCTYPE_STRING
>>>>>>> c5c82cc3
        )

        nIndexGroup = ctypes.c_ulong(ADSIGRP_SYM_VALBYHND)
        nIndexOffset = ctypes.c_ulong(hnl)
    elif isinstance(data, tuple):
        nIndexGroup = ctypes.c_ulong(data[0])
        nIndexOffset = ctypes.c_ulong(data[1])
        hnl = None
    else:
        raise TypeError(
            "Parameter data has the wrong type %s. Allowed types are: str, Tuple[int, int]."
            % (type(data))
        )

    attrib = pNoteAttrib.notificationAttribStruct()
    pNotification = ctypes.c_ulong()

    nHUser = ctypes.c_ulong(0)
    if hnl is not None:
        nHUser = ctypes.c_ulong(hnl)
    if user_handle is not None:
        nHUser = ctypes.c_ulong(user_handle)

    adsSyncAddDeviceNotificationReqFct.argtypes = [
        ctypes.c_ulong,
        ctypes.POINTER(SAmsAddr),
        ctypes.c_ulong,
        ctypes.c_ulong,
        ctypes.POINTER(SAdsNotificationAttrib),
        NOTEFUNC,  # type: ignore
        ctypes.c_ulong,
        ctypes.POINTER(ctypes.c_ulong),
    ]
    adsSyncAddDeviceNotificationReqFct.restype = ctypes.c_long

    def wrapper(addr, notification, user):
        # type: (AmsAddr, SAdsNotificationHeader, int) -> Callable[[SAdsNotificationHeader, str], None]
        return callback(notification, data)

    c_callback = NOTEFUNC(wrapper)
    err_code = adsSyncAddDeviceNotificationReqFct(
        port,
        pAmsAddr,
        nIndexGroup,
        nIndexOffset,
        ctypes.byref(attrib),
        c_callback,
        nHUser,
        ctypes.byref(pNotification),
    )

    if err_code:
        raise ADSError(err_code)
    callback_store[(adr, pNotification.value)] = c_callback
    return pNotification.value, hnl


def adsSyncDelDeviceNotificationReqEx(
    port: int, adr: AmsAddr, notification_handle: int, user_handle: int
) -> None:
    """Remove a device notification.

    :param int port: local AMS port as returned by adsPortOpenEx()
    :param pyads.structs.AmsAddr adr: local or remote AmsAddr
    :param int notification_handle: Notification Handle
    :param int user_handle: User Handle

    """
    adsSyncDelDeviceNotificationReqFct = _adsDLL.AdsSyncDelDeviceNotificationReqEx

    pAmsAddr = ctypes.pointer(adr.amsAddrStruct())
    nHNotification = ctypes.c_ulong(notification_handle)
    err_code = adsSyncDelDeviceNotificationReqFct(port, pAmsAddr, nHNotification)
    del callback_store[(adr, notification_handle)]
    if err_code:
        raise ADSError(err_code)

    if user_handle is not None:
        adsSyncWriteReqEx(
            port, adr, ADSIGRP_SYM_RELEASEHND, 0, user_handle, PLCTYPE_UDINT
        )


def adsSyncSetTimeoutEx(port: int, nMs: int) -> None:
    """Set Timeout.

    :param int port: local AMS port as returned by adsPortOpenEx()
    :param int nMs: timeout in ms

    """
    adsSyncSetTimeoutFct = _adsDLL.AdsSyncSetTimeoutEx
    cms = ctypes.c_long(nMs)
    err_code = adsSyncSetTimeoutFct(port, cms)
    if err_code:
        raise ADSError(err_code)<|MERGE_RESOLUTION|>--- conflicted
+++ resolved
@@ -9,7 +9,7 @@
 :last modified time: 2019-07-30 16:57:32
 
 """
-from typing import Union, Callable, Any, Tuple, Type, Optional
+from typing import Union, Callable, Any, Tuple, Type, Optional, List, Dict
 import ctypes
 import os
 import platform
@@ -596,7 +596,6 @@
     bytes_read = ctypes.c_ulong()
     bytes_read_pointer = ctypes.pointer(bytes_read)
 
-<<<<<<< HEAD
     if index_group == ADSIGRP_SUMUP_READ:
         write_data_pointer = ctypes.pointer(value)
         write_length = ctypes.sizeof(value)
@@ -605,10 +604,6 @@
         write_data_pointer = ctypes.pointer(write_data)
         write_length = ctypes.sizeof(write_data)
     elif write_data_type is None:
-=======
-    write_data_pointer: Optional[Union[ctypes.c_char_p, ctypes.pointer]]
-    if write_data_type is None:
->>>>>>> c5c82cc3
         write_data_pointer = None
         write_length = ctypes.c_ulong(0)
     elif write_data_type == PLCTYPE_STRING:
@@ -784,9 +779,7 @@
     return handle
 
 
-<<<<<<< HEAD
-def adsGetSymbolInfo(port, address, data_name):
-    # type: (int, AmsAddr, str) -> SAdsSymbolInfo
+def adsGetSymbolInfo(port: int, address: AmsAddr, data_name: str) -> SAdsSymbolEntry:
     """Get the symbol information of the PLC-variable.
 
     :param int port: local AMS port as returned by adsPortOpenEx()
@@ -808,8 +801,7 @@
     return symbol_info
 
 
-def adsSumRead(port, address, data_names, data_symbols):
-    # type: (int, AmsAddr, List(str), dict[str, SAdsSymbolInfo]) -> dict[str, Any]
+def adsSumRead(port: int, address: AmsAddr, data_names: List[str], data_symbols) -> Dict[str, Any]:
     """Perform a sum read to get the value of multiple variables
 
     :param int port: local AMS port as returned by adsPortOpenEx()
@@ -877,8 +869,7 @@
     return result
 
 
-def adsSumWrite(port, address, data_names_and_values, data_symbols):
-    # type: (int, AmsAddr, List(str), dict[str, SAdsSymbolInfo]) -> dict[str, Any]
+def adsSumWrite(port: int, address: AmsAddr, data_names_and_values: Dict[str, Any], data_symbols: Dict[str, SAdsSymbolEntry]) -> Dict[str, int]:
     """Perform a sum write to write the value of multiple ADS variables
 
     :param int port: local AMS port as returned by adsPortOpenEx()
@@ -938,11 +929,7 @@
     return dict(zip(data_names_and_values.keys(), error_descriptions))
 
 
-def adsReleaseHandle(port, address, handle):
-    # type: (int, AmsAddr, int) -> None
-=======
 def adsReleaseHandle(port: int, address: AmsAddr, handle: int) -> None:
->>>>>>> c5c82cc3
     """Release the handle of the PLC-variable.
 
     :param int port: local AMS port as returned by adsPortOpenEx()
@@ -953,26 +940,14 @@
 
 
 def adsSyncReadByNameEx(
-<<<<<<< HEAD
-    port,
-    address,
-    data_name,
-    data_type=None,
-    return_ctypes=False,
-    handle=None,
-    check_length=True,
-):
-    # type: (int, AmsAddr, str, Type, bool, int, bool) -> Any
-=======
     port: int,
     address: AmsAddr,
     data_name: str,
-    data_type: Type,
+    data_type: Type = None,
     return_ctypes: bool = False,
     handle: int = None,
     check_length: bool = True,
 ) -> Any:
->>>>>>> c5c82cc3
     """Read data synchronous from an ADS-device from data name.
 
     :param int port: local AMS port as returned by adsPortOpenEx()
@@ -1147,11 +1122,7 @@
     pAmsAddr = ctypes.pointer(adr.amsAddrStruct())
     if isinstance(data, str):
         hnl = adsSyncReadWriteReqEx2(
-<<<<<<< HEAD
-            port, adr, ADSIGRP_SYM_HNDBYNAME, 0x0, PLCTYPE_UDINT, data, PLCTYPE_STRING,
-=======
             port, adr, ADSIGRP_SYM_HNDBYNAME, 0x0, PLCTYPE_UDINT, data, PLCTYPE_STRING
->>>>>>> c5c82cc3
         )
 
         nIndexGroup = ctypes.c_ulong(ADSIGRP_SYM_VALBYHND)
