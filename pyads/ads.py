"""Pythonic ADS functions.

:author: Stefan Lehmann <stlm@posteo.de>
:license: MIT, see license file or https://opensource.org/licenses/MIT

:created on: 2018-06-11 18:15:53

"""
from typing import Optional, Union, Tuple, Any, Type, Callable, Dict
from datetime import datetime
import struct
from ctypes import memmove, addressof, c_ubyte, Structure, sizeof
from collections import OrderedDict

from .utils import platform_is_linux
from .filetimes import filetime_to_dt

from .pyads_ex import (
    adsAddRoute,
    adsAddRouteToPLC,
    adsDelRoute,
    adsPortOpenEx,
    adsPortCloseEx,
    adsGetLocalAddressEx,
    adsSyncReadStateReqEx,
    adsSyncReadDeviceInfoReqEx,
    adsSyncWriteControlReqEx,
    adsSyncWriteReqEx,
    adsSyncReadWriteReqEx2,
    adsSyncReadReqEx2,
    adsGetHandle,
    adsReleaseHandle,
    adsSyncReadByNameEx,
    adsSyncWriteByNameEx,
    adsSyncAddDeviceNotificationReqEx,
    adsSyncDelDeviceNotificationReqEx,
    adsSyncSetTimeoutEx,
    adsSetLocalAddress,
    ADSError,
)

from .constants import (
    PLCTYPE_BOOL,
    PLCTYPE_BYTE,
    PLCTYPE_DATE,
    PLCTYPE_DINT,
    PLCTYPE_DT,
    PLCTYPE_DWORD,
    PLCTYPE_INT,
    PLCTYPE_LREAL,
    PLCTYPE_REAL,
    PLCTYPE_SINT,
    PLCTYPE_STRING,
    PLCTYPE_TIME,
    PLCTYPE_TOD,
    PLCTYPE_UDINT,
    PLCTYPE_UINT,
    PLCTYPE_USINT,
    PLCTYPE_WORD,
    PLC_DEFAULT_STRING_SIZE,
    DATATYPE_MAP,
)

from .structs import (
    AmsAddr,
    SAmsNetId,
    AdsVersion,
    NotificationAttrib,
    SAdsNotificationHeader,
)

linux = platform_is_linux()
port = None  # type: int


def _parse_ams_netid(ams_netid):
    # type: (str) -> SAmsNetId
    """Parse an AmsNetId from *str* to *SAmsNetId*.

    :param str ams_netid: NetId as a string
    :rtype: SAmsNetId
    :return: NetId as a struct

    """
    try:
        id_numbers = list(map(int, ams_netid.split(".")))
    except ValueError:
        raise ValueError("no valid netid")

    if len(id_numbers) != 6:
        raise ValueError("no valid netid")

    # Fill the netId struct with data
    ams_netid_st = SAmsNetId()
    ams_netid_st.b = (c_ubyte * 6)(*id_numbers)
    return ams_netid_st


def open_port():
    # type: () -> int
    """Connect to the TwinCAT message router.

    :rtype: int
    :return: port number

    """
    global port

    port = port or adsPortOpenEx()
    return port


def close_port():
    # type: () -> None
    """Close the connection to the TwinCAT message router."""
    global port

    if port is not None:
        adsPortCloseEx(port)
        port = None


def get_local_address():
    # type: () -> Optional[AmsAddr]
    """Return the local AMS-address and the port number.

    :rtype: AmsAddr

    """
    if port is not None:
        return adsGetLocalAddressEx(port)

    return None


def set_local_address(ams_netid):
    # type: (Union[str, SAmsNetId]) -> None
    """Set the local NetID (**Linux only**).

    :param str: new AmsNetID
    :rtype: None

    **Usage:**

        >>> import pyads
        >>> pyads.open_port()
        >>> pyads.set_local_address('0.0.0.0.1.1')

    """
    if isinstance(ams_netid, str):
        ams_netid_st = _parse_ams_netid(ams_netid)
    else:
        ams_netid_st = ams_netid

    assert isinstance(ams_netid_st, SAmsNetId)

    if linux:
        return adsSetLocalAddress(ams_netid_st)
    else:
        raise ADSError(
            text="SetLocalAddress is not supported for Windows clients."
        )  # pragma: no cover


def read_state(adr):
    # type: (AmsAddr) -> Optional[Tuple[int, int]]
    """Read the current ADS-state and the machine-state.

    Read the current ADS-state and the machine-state from the
    ADS-server.

    :param AmsAddr adr: local or remote AmsAddr
    :rtype: (int, int)
    :return: adsState, deviceState

    """
    if port is not None:
        return adsSyncReadStateReqEx(port, adr)

    return None


def write_control(adr, ads_state, device_state, data, plc_datatype):
    # type: (AmsAddr, int, int, Any, Type) -> None
    """Change the ADS state and the machine-state of the ADS-server.

    :param AmsAddr adr: local or remote AmsAddr
    :param int ads_state: new ADS-state, according to ADSTATE constants
    :param int device_state: new machine-state
    :param data: additional data
    :param int plc_datatype: datatype, according to PLCTYPE constants

    :note: Despite changing the ADS-state and the machine-state it is possible
           to send additional data to the ADS-server. For current ADS-devices
           additional data is not progressed.
           Every ADS-device is able to communicate its current state to other
           devices.
           There is a difference between the device-state and the state of the
           ADS-interface (AdsState). The possible states of an ADS-interface
           are defined in the ADS-specification.

    """
    if port is not None:
        return adsSyncWriteControlReqEx(
            port, adr, ads_state, device_state, data, plc_datatype
        )


def read_device_info(adr):
    # type: (AmsAddr) -> Optional[Tuple[str, AdsVersion]]
    """Read the name and the version number of the ADS-server.

    :param AmsAddr adr: local or remote AmsAddr
    :rtype: string, AdsVersion
    :return: device name, version

    """
    if port is not None:
        return adsSyncReadDeviceInfoReqEx(port, adr)

    return None


def write(adr, index_group, index_offset, value, plc_datatype):
    # type: (AmsAddr, int, int, Any, Type) -> None
    """Send data synchronous to an ADS-device.

    :param AmsAddr adr: local or remote AmsAddr
    :param int index_group: PLC storage area, according to the INDEXGROUP
        constants
    :param int index_offset: PLC storage address
    :param value: value to write to the storage address of the PLC
    :param Type plc_datatype: type of the data given to the PLC,
        according to PLCTYPE constants

    """
    if port is not None:
        return adsSyncWriteReqEx(
            port, adr, index_group, index_offset, value, plc_datatype
        )


def read_write(
    adr,
    index_group,
    index_offset,
    plc_read_datatype,
    value,
    plc_write_datatype,
    return_ctypes=False,
):
    # type: (AmsAddr, int, int, Type, Any, Type, bool) -> Any
    """Read and write data synchronous from/to an ADS-device.

    :param AmsAddr adr: local or remote AmsAddr
    :param int index_group: PLC storage area, according to the INDEXGROUP
        constants
    :param int index_offset: PLC storage address
    :param Type plc_read_datatype: type of the data given to the PLC to respond
            to, according to PLCTYPE constants
        :param value: value to write to the storage address of the PLC
    :param Type plc_write_datatype: type of the data given to the PLC, according to
        PLCTYPE constants
    :param bool return_ctypes: return ctypes instead of python types if True
        (default: False)
    :rtype: PLCTYPE
    :return: value: **value**

    """
    if port is not None:
        return adsSyncReadWriteReqEx2(
            port,
            adr,
            index_group,
            index_offset,
            plc_read_datatype,
            value,
            plc_write_datatype,
            return_ctypes,
        )

    return None


def read(adr, index_group, index_offset, plc_datatype, return_ctypes=False):
    # type: (AmsAddr, int, int, Type, bool) -> Any
    """Read data synchronous from an ADS-device.

        :param AmsAddr adr: local or remote AmsAddr
    :param int index_group: PLC storage area, according to the INDEXGROUP
        constants
    :param int index_offset: PLC storage address
    :param int plc_datatype: type of the data given to the PLC, according to
        PLCTYPE constants
    :param bool return_ctypes: return ctypes instead of python types if True
        (default: False)
    :return: value: **value**

    """
    if port is not None:
        return adsSyncReadReqEx2(
            port, adr, index_group, index_offset, plc_datatype, return_ctypes
        )

    return None


def read_by_name(adr, data_name, plc_datatype, return_ctypes=False):
    # type: (AmsAddr, str, Type, bool) -> Any
    """Read data synchronous from an ADS-device from data name.

    :param AmsAddr adr: local or remote AmsAddr
    :param string data_name: data name
    :param int plc_datatype: type of the data given to the PLC, according to
        PLCTYPE constants
    :param bool return_ctypes: return ctypes instead of python types if True
        (default: False)
    :return: value: **value**

    """
    if port is not None:
        return adsSyncReadByNameEx(port, adr, data_name, plc_datatype, return_ctypes)

    return None


def write_by_name(adr, data_name, value, plc_datatype):
    # type: (AmsAddr, str, Any, Type) -> None
    """Send data synchronous to an ADS-device from data name.

    :param AmsAddr adr: local or remote AmsAddr
    :param string data_name: PLC storage address
    :param value: value to write to the storage address of the PLC
    :param int plc_datatype: type of the data given to the PLC,
        according to PLCTYPE constants

    """
    if port is not None:
        return adsSyncWriteByNameEx(port, adr, data_name, value, plc_datatype)


def add_route(adr, ip_address):
    # type: (Union[str, AmsAddr], str) -> None
    """Establish a new route in the AMS Router (linux Only).

    :param adr: AMS Address of routing endpoint as str or AmsAddr object
    :param str ip_address: ip address of the routing endpoint
    """
    if isinstance(adr, str):
        adr = AmsAddr(adr)

    return adsAddRoute(adr.netIdStruct(), ip_address)


<<<<<<< HEAD
def add_route_to_plc(sending_net_id, adding_host_name, ip_address, username, password, route_name=None, added_net_id=None):
=======
def add_route_to_plc(
    sending_net_id,
    adding_host_name,
    ip_address,
    username,
    password,
    route_name=None,
    added_net_id=None,
):
>>>>>>> 3f6c43eb
    # type: (AmsAddr, str, str, str, str, str, AmsAddr) -> None
    """Embed a new route in the PLC.

    :param pyads.structs.SAmsNetId sending_net_id: sending net id
    :param str adding_host_name: host name (or IP) of the PC being added, defaults to hostname of this PC
    :param str ip_address: ip address of the routing endpoint
    :param str username: username for PLC
    :param str password: password for PLC
    :param str route_name: PLC side name for route, defaults to adding_host_name or the current hostename of this PC
    :param pyads.structs.SAmsNetId added_net_id: net id that is being added to the PLC, defaults to sending_net_id

    """
    return adsAddRouteToPLC(
        sending_net_id,
        adding_host_name,
        ip_address,
        username,
        password,
        route_name=route_name,
        added_net_id=added_net_id,
    )



def delete_route(adr):
    # type: (AmsAddr) -> None
    """Remove existing route from the AMS Router (Linux Only).

    :param pyads.structs.AmsAddr adr: AMS Address associated with the routing
        entry which is to be removed from the router.
    """
    return adsDelRoute(adr.netIdStruct())


def add_device_notification(adr, data_name, attr, callback, user_handle=None):
    # type: (AmsAddr, str, NotificationAttrib, Callable, int) -> Optional[Tuple[int, int]]  # noqa: E501
    """Add a device notification.

    :param pyads.structs.AmsAddr adr: AMS Address associated with the routing
        entry which is to be removed from the router.
    :param str data_name: PLC storage address
    :param pyads.structs.NotificationAttrib attr: object that contains
        all the attributes for the definition of a notification
    :param callback: callback function that gets executed on in the event
        of a notification

    :rtype: (int, int)
    :returns: notification handle, user handle

    Save the notification handle and the user handle on creating a
    notification if you want to be able to remove the notification
    later in your code.

    """
    if port is not None:
        return adsSyncAddDeviceNotificationReqEx(
            port, adr, data_name, attr, callback, user_handle
        )

    return None


def del_device_notification(adr, notification_handle, user_handle):
    # type: (AmsAddr, int, int) -> None
    """Remove a device notification.

    :param pyads.structs.AmsAddr adr: AMS Address associated with the routing
        entry which is to be removed from the router.
    :param notification_handle: address of the variable that contains
        the handle of the notification
    :param user_handle: user handle

    """
    if port is not None:
        return adsSyncDelDeviceNotificationReqEx(
            port, adr, notification_handle, user_handle
        )


def set_timeout(ms):
    # type: (int) -> None
    """Set timeout."""
    if port is not None:
        return adsSyncSetTimeoutEx(port, ms)


def size_of_structure(structure_def):
    """Calculate the size of a structure in number of BYTEs.

    :param tuple structure_def: special tuple defining the structure and
            types contained within it according o PLCTYPE constants

            Expected input example:

            structure_def = (
                ('rVar', pyads.PLCTYPE_LREAL, 1),
                ('sVar', pyads.PLCTYPE_STRING, 2, 35),
                ('rVar1', pyads.PLCTYPE_REAL, 1),
                ('iVar', pyads.PLCTYPE_DINT, 1),
                ('iVar1', pyads.PLCTYPE_INT, 3),
                ('ivar2', pyads.PLCTYPE_UDINT, 1),
                ('iVar3', pyads.PLCTYPE_UINT, 1),
                ('iVar4', pyads.PLCTYPE_BYTE, 1),
                ('iVar5', pyads.PLCTYPE_SINT, 1),
                ('iVar6', pyads.PLCTYPE_USINT, 1),
                ('bVar', pyads.PLCTYPE_BOOL, 4),
                ('iVar7', pyads.PLCTYPE_WORD, 1),
                ('iVar8', pyads.PLCTYPE_DWORD, 1),
            )
            i.e ('Variable Name', variable type, arr size (1 if not array),
                 length of string (if defined in PLC))

            If array of structure multiply structure_def input by array size

    :return: c_ubyte_Array: data size required to read/write a structure of multiple types
    """
    num_of_bytes = 0
    for item in structure_def:
        try:
            var, plc_datatype, size = item
            str_len = None
        except ValueError:
            var, plc_datatype, size, str_len = item

        if plc_datatype == PLCTYPE_STRING:
            if str_len is not None:
                num_of_bytes += (str_len + 1) * size
            else:
                num_of_bytes += (PLC_DEFAULT_STRING_SIZE + 1) * size
        elif plc_datatype not in DATATYPE_MAP:
            raise RuntimeError("Datatype not found")
        else:
            num_of_bytes += sizeof(plc_datatype) * size

    return c_ubyte * num_of_bytes


def dict_from_bytes(byte_list, structure_def, array_size=1):
    """Return an ordered dict of PLC values from a list of BYTE values read from PLC.

    :param byte_list: list of byte values for an entire structure
    :param tuple structure_def: special tuple defining the structure and
            types contained within it according o PLCTYPE constants

            Expected input example:

            structure_def = (
                ('rVar', pyads.PLCTYPE_LREAL, 1),
                ('sVar', pyads.PLCTYPE_STRING, 2, 35),
                ('rVar1', pyads.PLCTYPE_REAL, 1),
                ('iVar', pyads.PLCTYPE_DINT, 1),
                ('iVar1', pyads.PLCTYPE_INT, 3),
                ('ivar2', pyads.PLCTYPE_UDINT, 1),
                ('iVar3', pyads.PLCTYPE_UINT, 1),
                ('iVar4', pyads.PLCTYPE_BYTE, 1),
                ('iVar5', pyads.PLCTYPE_SINT, 1),
                ('iVar6', pyads.PLCTYPE_USINT, 1),
                ('bVar', pyads.PLCTYPE_BOOL, 4),
                ('iVar7', pyads.PLCTYPE_WORD, 1),
                ('iVar8', pyads.PLCTYPE_DWORD, 1),
            )
            i.e ('Variable Name', variable type, arr size (1 if not array),
                 length of string (if defined in PLC))

    :param array_size: size of array if reading array of structure, defaults to 1
    :type array_size: int, optional

    :return: ordered dictionary of values for each variable type in order of structure
    """
    values_list = []
    index = 0
    for structure in range(0, array_size):
        values = OrderedDict()
        for item in structure_def:
            try:
                var, plc_datatype, size = item
                str_len = None
            except ValueError:
                var, plc_datatype, size, str_len = item

            var_array = []
            for i in range(size):
                if plc_datatype == PLCTYPE_STRING:
                    if str_len is None:
                        str_len = PLC_DEFAULT_STRING_SIZE
                    var_array.append(
                        bytearray(byte_list[index : (index + (str_len + 1))])
                        .partition(b"\0")[0]
                        .decode("utf-8")
                    )
                    index += str_len + 1
                elif plc_datatype not in DATATYPE_MAP:
                    raise RuntimeError("Datatype not found. Check structure definition")
                else:
                    n_bytes = sizeof(plc_datatype)
                    var_array.append(
                        struct.unpack(
                            DATATYPE_MAP[plc_datatype],
                            bytearray(byte_list[index : (index + n_bytes)]),
                        )[0]
                    )
                    index += n_bytes
            if size == 1:  # if not an array, don't want a list in the dict return
                values[var] = var_array[0]
            else:
                values[var] = var_array
        values_list.append(values)

    if array_size != 1:
        return values_list
    else:
        return values_list[0]


class Connection(object):
    """Class for managing the connection to an ADS device.

    :ivar str ams_net_id: AMS net id of the remote device
    :ivar int ams_net_port: port of the remote device
    :ivar str ip_address: the ip address of the device

    :note: If no IP address is given the ip address is automatically set
        to first 4 parts of the Ams net id.

    """

    def __init__(self, ams_net_id, ams_net_port, ip_address=None):
        # type: (str, int, str) -> None
        self._port = None  # type: Optional[int]
        self._adr = AmsAddr(ams_net_id, ams_net_port)
        if ip_address is None:
            self.ip_address = ".".join(ams_net_id.split(".")[:4])
        else:
            self.ip_address = ip_address
        self._open = False
        self._notifications = {}  # type: Dict[int, str]

    def __enter__(self):
        # type: () -> Connection
        """Open on entering with-block."""
        self.open()
        return self

    def __exit__(self, _type, _val, _traceback):
        # type: (Type, Any, Any) -> None
        """Close on leaving with-block."""
        self.close()

    def open(self):
        # type: () -> None
        """Connect to the TwinCAT message router."""
        if self._open:
            return

        self._port = adsPortOpenEx()

        if linux:
            adsAddRoute(self._adr.netIdStruct(), self.ip_address)

        self._open = True

    def close(self):
        # type: () -> None
        """:summary: Close the connection to the TwinCAT message router."""
        if not self._open:
            return

        if linux:
            adsDelRoute(self._adr.netIdStruct())

        if self._port is not None:
            adsPortCloseEx(self._port)
            self._port = None

        self._open = False

    def get_local_address(self):
        # type: () -> Optional[AmsAddr]
        """Return the local AMS-address and the port number.

        :rtype: AmsAddr

        """
        if self._port is not None:
            return adsGetLocalAddressEx(self._port)

        return None

    def read_state(self):
        # type: () -> Optional[Tuple[int, int]]
        """Read the current ADS-state and the machine-state.

        Read the current ADS-state and the machine-state from the ADS-server.

        :rtype: (int, int)
        :return: adsState, deviceState

        """
        if self._port is not None:
            return adsSyncReadStateReqEx(self._port, self._adr)

        return None

    def write_control(self, ads_state, device_state, data, plc_datatype):
        # type: (int, int, Any, Type) -> None
        """Change the ADS state and the machine-state of the ADS-server.

        :param int ads_state: new ADS-state, according to ADSTATE constants
        :param int device_state: new machine-state
        :param data: additional data
        :param int plc_datatype: datatype, according to PLCTYPE constants

        :note: Despite changing the ADS-state and the machine-state it is
            possible to send additional data to the ADS-server. For current
            ADS-devices additional data is not progressed.
            Every ADS-device is able to communicate its current state to other
            devices. There is a difference between the device-state and the
            state of the ADS-interface (AdsState). The possible states of an
            ADS-interface are defined in the ADS-specification.

        """
        if self._port is not None:
            return adsSyncWriteControlReqEx(
                self._port, self._adr, ads_state, device_state, data, plc_datatype
            )

    def read_device_info(self):
        # type: () -> Optional[Tuple[str, AdsVersion]]
        """Read the name and the version number of the ADS-server.

        :rtype: string, AdsVersion
        :return: device name, version

        """
        if self._port is not None:
            return adsSyncReadDeviceInfoReqEx(self._port, self._adr)

        return None

    def write(self, index_group, index_offset, value, plc_datatype):
        # type: (int, int, Any, Type) -> None
        """Send data synchronous to an ADS-device.

        :param int index_group: PLC storage area, according to the INDEXGROUP
            constants
        :param int index_offset: PLC storage address
        :param value: value to write to the storage address of the PLC
        :param int plc_datatype: type of the data given to the PLC,
            according to PLCTYPE constants

        """
        if self._port is not None:
            return adsSyncWriteReqEx(
                self._port, self._adr, index_group, index_offset, value, plc_datatype
            )

    def read_write(
        self,
        index_group,
        index_offset,
        plc_read_datatype,
        value,
        plc_write_datatype,
        return_ctypes=False,
    ):
        # type: (int, int, Type, Any, Type, bool) -> Any
        """Read and write data synchronous from/to an ADS-device.

        :param int index_group: PLC storage area, according to the INDEXGROUP
            constants
        :param int index_offset: PLC storage address
        :param int plc_read_datatype: type of the data given to the PLC to
            respond to, according to PLCTYPE constants
        :param value: value to write to the storage address of the PLC
        :param plc_write_datatype: type of the data given to the PLC,
            according to PLCTYPE constants
            :rtype: PLCTYPE
    :param bool return_ctypes: return ctypes instead of python types if True
        (default: False)
        :return: value: **value**

        """
        if self._port is not None:
            return adsSyncReadWriteReqEx2(
                self._port,
                self._adr,
                index_group,
                index_offset,
                plc_read_datatype,
                value,
                plc_write_datatype,
                return_ctypes,
            )

        return None

    def read(self, index_group, index_offset, plc_datatype, return_ctypes=False):
        # type: (int, int, Type, bool) -> Any
        """Read data synchronous from an ADS-device.

        :param int index_group: PLC storage area, according to the INDEXGROUP
            constants
        :param int index_offset: PLC storage address
        :param int plc_datatype: type of the data given to the PLC, according
            to PLCTYPE constants
            :return: value: **value**
        :param bool return_ctypes: return ctypes instead of python types if True
            (default: False)

        """
        if self._port is not None:
            return adsSyncReadReqEx2(
                self._port,
                self._adr,
                index_group,
                index_offset,
                plc_datatype,
                return_ctypes,
            )

        return None

    def get_handle(self, data_name):
        # type: (str) -> int
        """Get the handle of the PLC-variable, handles obtained using this
         method should be released using method 'release_handle'.

        :param string data_name: data name

        :rtype: int
        :return: int: PLC-variable handle
        """
        if self._port is not None:
            return adsGetHandle(self._port, self._adr, data_name)

        return None

    def release_handle(self, handle):
        # type: (int) -> None
        """ Release handle of a PLC-variable.

        :param int handle: handle of PLC-variable to be released
        """
        if self._port is not None:
            adsReleaseHandle(self._port, self._adr, handle)

    def read_by_name(self, data_name, plc_datatype, return_ctypes=False, handle=None):
        # type: (str, Type, bool, int) -> Any
        """Read data synchronous from an ADS-device from data name.

        :param string data_name: data name,  can be empty string if handle is used
        :param int plc_datatype: type of the data given to the PLC, according
            to PLCTYPE constants
            :return: value: **value**
        :param bool return_ctypes: return ctypes instead of python types if True
            (default: False)
        :param int handle: PLC-variable handle, pass in handle if previously
            obtained to speed up reading (default: None)

        """
        if self._port:
            return adsSyncReadByNameEx(
                self._port,
                self._adr,
                data_name,
                plc_datatype,
                return_ctypes=return_ctypes,
                handle=handle,
            )

        return None

    def read_structure_by_name(
        self, data_name, structure_def, array_size=1, structure_size=None, handle=None
    ):
        """Read a structure of multiple types.

        :param string data_name: data name
        :param tuple structure_def: special tuple defining the structure and
            types contained within it according to PLCTYPE constants, must match
            the structure defined in the PLC, PLC structure must be defined with
            {attribute 'pack_mode' :=  '1'}

            Expected input example:
            structure_def = (
                ('rVar', pyads.PLCTYPE_LREAL, 1),
                ('sVar', pyads.PLCTYPE_STRING, 2, 35),
                ('rVar1', pyads.PLCTYPE_REAL, 1),
                ('iVar', pyads.PLCTYPE_DINT, 1),
                ('iVar1', pyads.PLCTYPE_INT, 3),
                ('ivar2', pyads.PLCTYPE_UDINT, 1),
                ('iVar3', pyads.PLCTYPE_UINT, 1),
                ('iVar4', pyads.PLCTYPE_BYTE, 1),
                ('iVar5', pyads.PLCTYPE_SINT, 1),
                ('iVar6', pyads.PLCTYPE_USINT, 1),
                ('bVar', pyads.PLCTYPE_BOOL, 4),
                ('iVar7', pyads.PLCTYPE_WORD, 1),
                ('iVar8', pyads.PLCTYPE_DWORD, 1),
            )
            i.e ('Variable Name', variable type, arr size (1 if not array),
                 length of string (if defined in PLC))

        :param array_size: size of array if reading array of structure, defaults to 1
        :type array_size: int, optional
        :param structure_size: size of structure if known by previous use of
            size_of_structure, defaults to None
        :type structure_size: , optional
        :param handle: PLC-variable handle, pass in handle if previously
            obtained to speed up reading, defaults to None
        :type handle: int, optional

        :return: values_dict: ordered dictionary of all values corresponding to the structure
            definition
        """
        if structure_size is None:
            structure_size = size_of_structure(structure_def * array_size)
        values = self.read_by_name(data_name, structure_size, handle=handle)
        if values is not None:
            return dict_from_bytes(values, structure_def, array_size=array_size)

        return None

    def write_by_name(self, data_name, value, plc_datatype, handle=None):
        # type: (str, Any, Type, int) -> None
        """Send data synchronous to an ADS-device from data name.

        :param string data_name: data name, can be empty string if handle is used
        :param value: value to write to the storage address of the PLC
        :param int plc_datatype: type of the data given to the PLC,
            according to PLCTYPE constants
        :param int handle: PLC-variable handle, pass in handle if previously
            obtained to speed up writing (default: None)
        """
        if self._port:
            return adsSyncWriteByNameEx(
                self._port, self._adr, data_name, value, plc_datatype, handle=handle
            )

    def add_device_notification(self, data_name, attr, callback, user_handle=None):
        # type: (str, NotificationAttrib, Callable, int) -> Optional[Tuple[int, int]]
        """Add a device notification.

        :param str data_name: PLC storage address
        :param pyads.structs.NotificationAttrib attr: object that contains
            all the attributes for the definition of a notification
        :param callback: callback function that gets executed on in the event
            of a notification

        :rtype: (int, int)
        :returns: notification handle, user handle

        Save the notification handle and the user handle on creating a
        notification if you want to be able to remove the notification
        later in your code.

        **Usage**:

            >>> import pyads
            >>> from ctypes import size_of
            >>>
            >>> # Connect to the local TwinCAT PLC
            >>> plc = pyads.Connection('127.0.0.1.1.1', 851)
            >>>
            >>> # Create callback function that prints the value
            >>> def mycallback(adr, notification, user):
            >>>     contents = notification.contents
            >>>     value = next(
            >>>         map(int,
            >>>             bytearray(contents.data)[0:contents.cbSampleSize])
            >>>     )
            >>>     print(value)
            >>>
            >>> with plc:
            >>>     # Add notification with default settings
            >>>     attr = pyads.NotificationAttrib(size_of(pyads.PLCTYPE_INT))
            >>>
            >>>     hnotification, huser = plc.add_device_notification(
            >>>         adr, attr, mycallback)
            >>>
            >>>     # Remove notification
            >>>     plc.del_device_notification(hnotification, huser)

        """
        if self._port is not None:
            notification_handle, user_handle = adsSyncAddDeviceNotificationReqEx(
                self._port, self._adr, data_name, attr, callback, user_handle
            )
            return notification_handle, user_handle

        return None

    def del_device_notification(self, notification_handle, user_handle):
        # type: (int, int) -> None
        """Remove a device notification.

        :param notification_handle: address of the variable that contains
            the handle of the notification
        :param user_handle: user handle

        """
        if self._port is not None:
            adsSyncDelDeviceNotificationReqEx(
                self._port, self._adr, notification_handle, user_handle
            )

    @property
    def is_open(self):
        # type: () -> bool
        """Show the current connection state.

        :return: True if connection is open

        """
        return self._open

    def set_timeout(self, ms):
        # type: (int) -> None
        """Set Timeout."""
        if self._port is not None:
            adsSyncSetTimeoutEx(self._port, ms)

    def notification(self, plc_datatype=None):
        # type: (Optional[Type[Any]]) -> Callable
        """Decorate a callback function.

        **Decorator**.

        A decorator that can be used for callback functions in order to
        convert the data of the NotificationHeader into the fitting
        Python type.

        :param plc_datatype: The PLC datatype that needs to be converted. This can
        be any basic PLC datatype or a `ctypes.Structure`.

        The callback functions need to be of the following type:

        >>> def callback(handle, name, timestamp, value)

        * `handle`: the notification handle
        * `name`: the variable name
        * `timestamp`: the timestamp as datetime value
        * `value`: the converted value of the variable

        **Usage**:

            >>> import pyads
            >>>
            >>> plc = pyads.Connection('172.18.3.25.1.1', 851)
            >>>
            >>>
            >>> @plc.notification(pyads.PLCTYPE_STRING)
            >>> def callback(handle, name, timestamp, value):
            >>>     print(handle, name, timestamp, value)
            >>>
            >>>
            >>> with plc:
            >>>    attr = pyads.NotificationAttrib(20,
            >>>                                    pyads.ADSTRANS_SERVERCYCLE)
            >>>    handles = plc.add_device_notification('GVL.test', attr,
            >>>                                          callback)
            >>>    while True:
            >>>        pass

        """

        def notification_decorator(func):
            # type: (Callable[[int, str, datetime, Any], None]) -> Callable[[Any, str], None] # noqa: E501

            def func_wrapper(notification, data_name):
                # type: (Any, str) -> None
                contents = notification.contents
                data_size = contents.cbSampleSize
                # Get dynamically sized data array
                data = (c_ubyte * data_size).from_address(
                    addressof(contents) + SAdsNotificationHeader.data.offset
                )

                if plc_datatype == PLCTYPE_STRING:
                    # read only until null-termination character
                    value = bytearray(data).split(b"\0", 1)[0].decode("utf-8")

                elif issubclass(plc_datatype, Structure):
                    value = plc_datatype()
                    fit_size = min(data_size, sizeof(value))
                    memmove(addressof(value), addressof(data), fit_size)

                elif plc_datatype not in DATATYPE_MAP:
                    value = bytearray(data)

                else:
                    value = struct.unpack(DATATYPE_MAP[plc_datatype], bytearray(data))[
                        0
                    ]

                dt = filetime_to_dt(contents.nTimeStamp)

                return func(contents.hNotification, data_name, dt, value)

            return func_wrapper

        return notification_decorator
<|MERGE_RESOLUTION|>--- conflicted
+++ resolved
@@ -1,1068 +1,1063 @@
-"""Pythonic ADS functions.
-
-:author: Stefan Lehmann <stlm@posteo.de>
-:license: MIT, see license file or https://opensource.org/licenses/MIT
-
-:created on: 2018-06-11 18:15:53
-
-"""
-from typing import Optional, Union, Tuple, Any, Type, Callable, Dict
-from datetime import datetime
-import struct
-from ctypes import memmove, addressof, c_ubyte, Structure, sizeof
-from collections import OrderedDict
-
-from .utils import platform_is_linux
-from .filetimes import filetime_to_dt
-
-from .pyads_ex import (
-    adsAddRoute,
-    adsAddRouteToPLC,
-    adsDelRoute,
-    adsPortOpenEx,
-    adsPortCloseEx,
-    adsGetLocalAddressEx,
-    adsSyncReadStateReqEx,
-    adsSyncReadDeviceInfoReqEx,
-    adsSyncWriteControlReqEx,
-    adsSyncWriteReqEx,
-    adsSyncReadWriteReqEx2,
-    adsSyncReadReqEx2,
-    adsGetHandle,
-    adsReleaseHandle,
-    adsSyncReadByNameEx,
-    adsSyncWriteByNameEx,
-    adsSyncAddDeviceNotificationReqEx,
-    adsSyncDelDeviceNotificationReqEx,
-    adsSyncSetTimeoutEx,
-    adsSetLocalAddress,
-    ADSError,
-)
-
-from .constants import (
-    PLCTYPE_BOOL,
-    PLCTYPE_BYTE,
-    PLCTYPE_DATE,
-    PLCTYPE_DINT,
-    PLCTYPE_DT,
-    PLCTYPE_DWORD,
-    PLCTYPE_INT,
-    PLCTYPE_LREAL,
-    PLCTYPE_REAL,
-    PLCTYPE_SINT,
-    PLCTYPE_STRING,
-    PLCTYPE_TIME,
-    PLCTYPE_TOD,
-    PLCTYPE_UDINT,
-    PLCTYPE_UINT,
-    PLCTYPE_USINT,
-    PLCTYPE_WORD,
-    PLC_DEFAULT_STRING_SIZE,
-    DATATYPE_MAP,
-)
-
-from .structs import (
-    AmsAddr,
-    SAmsNetId,
-    AdsVersion,
-    NotificationAttrib,
-    SAdsNotificationHeader,
-)
-
-linux = platform_is_linux()
-port = None  # type: int
-
-
-def _parse_ams_netid(ams_netid):
-    # type: (str) -> SAmsNetId
-    """Parse an AmsNetId from *str* to *SAmsNetId*.
-
-    :param str ams_netid: NetId as a string
-    :rtype: SAmsNetId
-    :return: NetId as a struct
-
-    """
-    try:
-        id_numbers = list(map(int, ams_netid.split(".")))
-    except ValueError:
-        raise ValueError("no valid netid")
-
-    if len(id_numbers) != 6:
-        raise ValueError("no valid netid")
-
-    # Fill the netId struct with data
-    ams_netid_st = SAmsNetId()
-    ams_netid_st.b = (c_ubyte * 6)(*id_numbers)
-    return ams_netid_st
-
-
-def open_port():
-    # type: () -> int
-    """Connect to the TwinCAT message router.
-
-    :rtype: int
-    :return: port number
-
-    """
-    global port
-
-    port = port or adsPortOpenEx()
-    return port
-
-
-def close_port():
-    # type: () -> None
-    """Close the connection to the TwinCAT message router."""
-    global port
-
-    if port is not None:
-        adsPortCloseEx(port)
-        port = None
-
-
-def get_local_address():
-    # type: () -> Optional[AmsAddr]
-    """Return the local AMS-address and the port number.
-
-    :rtype: AmsAddr
-
-    """
-    if port is not None:
-        return adsGetLocalAddressEx(port)
-
-    return None
-
-
-def set_local_address(ams_netid):
-    # type: (Union[str, SAmsNetId]) -> None
-    """Set the local NetID (**Linux only**).
-
-    :param str: new AmsNetID
-    :rtype: None
-
-    **Usage:**
-
-        >>> import pyads
-        >>> pyads.open_port()
-        >>> pyads.set_local_address('0.0.0.0.1.1')
-
-    """
-    if isinstance(ams_netid, str):
-        ams_netid_st = _parse_ams_netid(ams_netid)
-    else:
-        ams_netid_st = ams_netid
-
-    assert isinstance(ams_netid_st, SAmsNetId)
-
-    if linux:
-        return adsSetLocalAddress(ams_netid_st)
-    else:
-        raise ADSError(
-            text="SetLocalAddress is not supported for Windows clients."
-        )  # pragma: no cover
-
-
-def read_state(adr):
-    # type: (AmsAddr) -> Optional[Tuple[int, int]]
-    """Read the current ADS-state and the machine-state.
-
-    Read the current ADS-state and the machine-state from the
-    ADS-server.
-
-    :param AmsAddr adr: local or remote AmsAddr
-    :rtype: (int, int)
-    :return: adsState, deviceState
-
-    """
-    if port is not None:
-        return adsSyncReadStateReqEx(port, adr)
-
-    return None
-
-
-def write_control(adr, ads_state, device_state, data, plc_datatype):
-    # type: (AmsAddr, int, int, Any, Type) -> None
-    """Change the ADS state and the machine-state of the ADS-server.
-
-    :param AmsAddr adr: local or remote AmsAddr
-    :param int ads_state: new ADS-state, according to ADSTATE constants
-    :param int device_state: new machine-state
-    :param data: additional data
-    :param int plc_datatype: datatype, according to PLCTYPE constants
-
-    :note: Despite changing the ADS-state and the machine-state it is possible
-           to send additional data to the ADS-server. For current ADS-devices
-           additional data is not progressed.
-           Every ADS-device is able to communicate its current state to other
-           devices.
-           There is a difference between the device-state and the state of the
-           ADS-interface (AdsState). The possible states of an ADS-interface
-           are defined in the ADS-specification.
-
-    """
-    if port is not None:
-        return adsSyncWriteControlReqEx(
-            port, adr, ads_state, device_state, data, plc_datatype
-        )
-
-
-def read_device_info(adr):
-    # type: (AmsAddr) -> Optional[Tuple[str, AdsVersion]]
-    """Read the name and the version number of the ADS-server.
-
-    :param AmsAddr adr: local or remote AmsAddr
-    :rtype: string, AdsVersion
-    :return: device name, version
-
-    """
-    if port is not None:
-        return adsSyncReadDeviceInfoReqEx(port, adr)
-
-    return None
-
-
-def write(adr, index_group, index_offset, value, plc_datatype):
-    # type: (AmsAddr, int, int, Any, Type) -> None
-    """Send data synchronous to an ADS-device.
-
-    :param AmsAddr adr: local or remote AmsAddr
-    :param int index_group: PLC storage area, according to the INDEXGROUP
-        constants
-    :param int index_offset: PLC storage address
-    :param value: value to write to the storage address of the PLC
-    :param Type plc_datatype: type of the data given to the PLC,
-        according to PLCTYPE constants
-
-    """
-    if port is not None:
-        return adsSyncWriteReqEx(
-            port, adr, index_group, index_offset, value, plc_datatype
-        )
-
-
-def read_write(
-    adr,
-    index_group,
-    index_offset,
-    plc_read_datatype,
-    value,
-    plc_write_datatype,
-    return_ctypes=False,
-):
-    # type: (AmsAddr, int, int, Type, Any, Type, bool) -> Any
-    """Read and write data synchronous from/to an ADS-device.
-
-    :param AmsAddr adr: local or remote AmsAddr
-    :param int index_group: PLC storage area, according to the INDEXGROUP
-        constants
-    :param int index_offset: PLC storage address
-    :param Type plc_read_datatype: type of the data given to the PLC to respond
-            to, according to PLCTYPE constants
-        :param value: value to write to the storage address of the PLC
-    :param Type plc_write_datatype: type of the data given to the PLC, according to
-        PLCTYPE constants
-    :param bool return_ctypes: return ctypes instead of python types if True
-        (default: False)
-    :rtype: PLCTYPE
-    :return: value: **value**
-
-    """
-    if port is not None:
-        return adsSyncReadWriteReqEx2(
-            port,
-            adr,
-            index_group,
-            index_offset,
-            plc_read_datatype,
-            value,
-            plc_write_datatype,
-            return_ctypes,
-        )
-
-    return None
-
-
-def read(adr, index_group, index_offset, plc_datatype, return_ctypes=False):
-    # type: (AmsAddr, int, int, Type, bool) -> Any
-    """Read data synchronous from an ADS-device.
-
-        :param AmsAddr adr: local or remote AmsAddr
-    :param int index_group: PLC storage area, according to the INDEXGROUP
-        constants
-    :param int index_offset: PLC storage address
-    :param int plc_datatype: type of the data given to the PLC, according to
-        PLCTYPE constants
-    :param bool return_ctypes: return ctypes instead of python types if True
-        (default: False)
-    :return: value: **value**
-
-    """
-    if port is not None:
-        return adsSyncReadReqEx2(
-            port, adr, index_group, index_offset, plc_datatype, return_ctypes
-        )
-
-    return None
-
-
-def read_by_name(adr, data_name, plc_datatype, return_ctypes=False):
-    # type: (AmsAddr, str, Type, bool) -> Any
-    """Read data synchronous from an ADS-device from data name.
-
-    :param AmsAddr adr: local or remote AmsAddr
-    :param string data_name: data name
-    :param int plc_datatype: type of the data given to the PLC, according to
-        PLCTYPE constants
-    :param bool return_ctypes: return ctypes instead of python types if True
-        (default: False)
-    :return: value: **value**
-
-    """
-    if port is not None:
-        return adsSyncReadByNameEx(port, adr, data_name, plc_datatype, return_ctypes)
-
-    return None
-
-
-def write_by_name(adr, data_name, value, plc_datatype):
-    # type: (AmsAddr, str, Any, Type) -> None
-    """Send data synchronous to an ADS-device from data name.
-
-    :param AmsAddr adr: local or remote AmsAddr
-    :param string data_name: PLC storage address
-    :param value: value to write to the storage address of the PLC
-    :param int plc_datatype: type of the data given to the PLC,
-        according to PLCTYPE constants
-
-    """
-    if port is not None:
-        return adsSyncWriteByNameEx(port, adr, data_name, value, plc_datatype)
-
-
-def add_route(adr, ip_address):
-    # type: (Union[str, AmsAddr], str) -> None
-    """Establish a new route in the AMS Router (linux Only).
-
-    :param adr: AMS Address of routing endpoint as str or AmsAddr object
-    :param str ip_address: ip address of the routing endpoint
-    """
-    if isinstance(adr, str):
-        adr = AmsAddr(adr)
-
-    return adsAddRoute(adr.netIdStruct(), ip_address)
-
-
-<<<<<<< HEAD
-def add_route_to_plc(sending_net_id, adding_host_name, ip_address, username, password, route_name=None, added_net_id=None):
-=======
-def add_route_to_plc(
-    sending_net_id,
-    adding_host_name,
-    ip_address,
-    username,
-    password,
-    route_name=None,
-    added_net_id=None,
-):
->>>>>>> 3f6c43eb
-    # type: (AmsAddr, str, str, str, str, str, AmsAddr) -> None
-    """Embed a new route in the PLC.
-
-    :param pyads.structs.SAmsNetId sending_net_id: sending net id
-    :param str adding_host_name: host name (or IP) of the PC being added, defaults to hostname of this PC
-    :param str ip_address: ip address of the routing endpoint
-    :param str username: username for PLC
-    :param str password: password for PLC
-    :param str route_name: PLC side name for route, defaults to adding_host_name or the current hostename of this PC
-    :param pyads.structs.SAmsNetId added_net_id: net id that is being added to the PLC, defaults to sending_net_id
-
-    """
-    return adsAddRouteToPLC(
-        sending_net_id,
-        adding_host_name,
-        ip_address,
-        username,
-        password,
-        route_name=route_name,
-        added_net_id=added_net_id,
-    )
-
-
-
-def delete_route(adr):
-    # type: (AmsAddr) -> None
-    """Remove existing route from the AMS Router (Linux Only).
-
-    :param pyads.structs.AmsAddr adr: AMS Address associated with the routing
-        entry which is to be removed from the router.
-    """
-    return adsDelRoute(adr.netIdStruct())
-
-
-def add_device_notification(adr, data_name, attr, callback, user_handle=None):
-    # type: (AmsAddr, str, NotificationAttrib, Callable, int) -> Optional[Tuple[int, int]]  # noqa: E501
-    """Add a device notification.
-
-    :param pyads.structs.AmsAddr adr: AMS Address associated with the routing
-        entry which is to be removed from the router.
-    :param str data_name: PLC storage address
-    :param pyads.structs.NotificationAttrib attr: object that contains
-        all the attributes for the definition of a notification
-    :param callback: callback function that gets executed on in the event
-        of a notification
-
-    :rtype: (int, int)
-    :returns: notification handle, user handle
-
-    Save the notification handle and the user handle on creating a
-    notification if you want to be able to remove the notification
-    later in your code.
-
-    """
-    if port is not None:
-        return adsSyncAddDeviceNotificationReqEx(
-            port, adr, data_name, attr, callback, user_handle
-        )
-
-    return None
-
-
-def del_device_notification(adr, notification_handle, user_handle):
-    # type: (AmsAddr, int, int) -> None
-    """Remove a device notification.
-
-    :param pyads.structs.AmsAddr adr: AMS Address associated with the routing
-        entry which is to be removed from the router.
-    :param notification_handle: address of the variable that contains
-        the handle of the notification
-    :param user_handle: user handle
-
-    """
-    if port is not None:
-        return adsSyncDelDeviceNotificationReqEx(
-            port, adr, notification_handle, user_handle
-        )
-
-
-def set_timeout(ms):
-    # type: (int) -> None
-    """Set timeout."""
-    if port is not None:
-        return adsSyncSetTimeoutEx(port, ms)
-
-
-def size_of_structure(structure_def):
-    """Calculate the size of a structure in number of BYTEs.
-
-    :param tuple structure_def: special tuple defining the structure and
-            types contained within it according o PLCTYPE constants
-
-            Expected input example:
-
-            structure_def = (
-                ('rVar', pyads.PLCTYPE_LREAL, 1),
-                ('sVar', pyads.PLCTYPE_STRING, 2, 35),
-                ('rVar1', pyads.PLCTYPE_REAL, 1),
-                ('iVar', pyads.PLCTYPE_DINT, 1),
-                ('iVar1', pyads.PLCTYPE_INT, 3),
-                ('ivar2', pyads.PLCTYPE_UDINT, 1),
-                ('iVar3', pyads.PLCTYPE_UINT, 1),
-                ('iVar4', pyads.PLCTYPE_BYTE, 1),
-                ('iVar5', pyads.PLCTYPE_SINT, 1),
-                ('iVar6', pyads.PLCTYPE_USINT, 1),
-                ('bVar', pyads.PLCTYPE_BOOL, 4),
-                ('iVar7', pyads.PLCTYPE_WORD, 1),
-                ('iVar8', pyads.PLCTYPE_DWORD, 1),
-            )
-            i.e ('Variable Name', variable type, arr size (1 if not array),
-                 length of string (if defined in PLC))
-
-            If array of structure multiply structure_def input by array size
-
-    :return: c_ubyte_Array: data size required to read/write a structure of multiple types
-    """
-    num_of_bytes = 0
-    for item in structure_def:
-        try:
-            var, plc_datatype, size = item
-            str_len = None
-        except ValueError:
-            var, plc_datatype, size, str_len = item
-
-        if plc_datatype == PLCTYPE_STRING:
-            if str_len is not None:
-                num_of_bytes += (str_len + 1) * size
-            else:
-                num_of_bytes += (PLC_DEFAULT_STRING_SIZE + 1) * size
-        elif plc_datatype not in DATATYPE_MAP:
-            raise RuntimeError("Datatype not found")
-        else:
-            num_of_bytes += sizeof(plc_datatype) * size
-
-    return c_ubyte * num_of_bytes
-
-
-def dict_from_bytes(byte_list, structure_def, array_size=1):
-    """Return an ordered dict of PLC values from a list of BYTE values read from PLC.
-
-    :param byte_list: list of byte values for an entire structure
-    :param tuple structure_def: special tuple defining the structure and
-            types contained within it according o PLCTYPE constants
-
-            Expected input example:
-
-            structure_def = (
-                ('rVar', pyads.PLCTYPE_LREAL, 1),
-                ('sVar', pyads.PLCTYPE_STRING, 2, 35),
-                ('rVar1', pyads.PLCTYPE_REAL, 1),
-                ('iVar', pyads.PLCTYPE_DINT, 1),
-                ('iVar1', pyads.PLCTYPE_INT, 3),
-                ('ivar2', pyads.PLCTYPE_UDINT, 1),
-                ('iVar3', pyads.PLCTYPE_UINT, 1),
-                ('iVar4', pyads.PLCTYPE_BYTE, 1),
-                ('iVar5', pyads.PLCTYPE_SINT, 1),
-                ('iVar6', pyads.PLCTYPE_USINT, 1),
-                ('bVar', pyads.PLCTYPE_BOOL, 4),
-                ('iVar7', pyads.PLCTYPE_WORD, 1),
-                ('iVar8', pyads.PLCTYPE_DWORD, 1),
-            )
-            i.e ('Variable Name', variable type, arr size (1 if not array),
-                 length of string (if defined in PLC))
-
-    :param array_size: size of array if reading array of structure, defaults to 1
-    :type array_size: int, optional
-
-    :return: ordered dictionary of values for each variable type in order of structure
-    """
-    values_list = []
-    index = 0
-    for structure in range(0, array_size):
-        values = OrderedDict()
-        for item in structure_def:
-            try:
-                var, plc_datatype, size = item
-                str_len = None
-            except ValueError:
-                var, plc_datatype, size, str_len = item
-
-            var_array = []
-            for i in range(size):
-                if plc_datatype == PLCTYPE_STRING:
-                    if str_len is None:
-                        str_len = PLC_DEFAULT_STRING_SIZE
-                    var_array.append(
-                        bytearray(byte_list[index : (index + (str_len + 1))])
-                        .partition(b"\0")[0]
-                        .decode("utf-8")
-                    )
-                    index += str_len + 1
-                elif plc_datatype not in DATATYPE_MAP:
-                    raise RuntimeError("Datatype not found. Check structure definition")
-                else:
-                    n_bytes = sizeof(plc_datatype)
-                    var_array.append(
-                        struct.unpack(
-                            DATATYPE_MAP[plc_datatype],
-                            bytearray(byte_list[index : (index + n_bytes)]),
-                        )[0]
-                    )
-                    index += n_bytes
-            if size == 1:  # if not an array, don't want a list in the dict return
-                values[var] = var_array[0]
-            else:
-                values[var] = var_array
-        values_list.append(values)
-
-    if array_size != 1:
-        return values_list
-    else:
-        return values_list[0]
-
-
-class Connection(object):
-    """Class for managing the connection to an ADS device.
-
-    :ivar str ams_net_id: AMS net id of the remote device
-    :ivar int ams_net_port: port of the remote device
-    :ivar str ip_address: the ip address of the device
-
-    :note: If no IP address is given the ip address is automatically set
-        to first 4 parts of the Ams net id.
-
-    """
-
-    def __init__(self, ams_net_id, ams_net_port, ip_address=None):
-        # type: (str, int, str) -> None
-        self._port = None  # type: Optional[int]
-        self._adr = AmsAddr(ams_net_id, ams_net_port)
-        if ip_address is None:
-            self.ip_address = ".".join(ams_net_id.split(".")[:4])
-        else:
-            self.ip_address = ip_address
-        self._open = False
-        self._notifications = {}  # type: Dict[int, str]
-
-    def __enter__(self):
-        # type: () -> Connection
-        """Open on entering with-block."""
-        self.open()
-        return self
-
-    def __exit__(self, _type, _val, _traceback):
-        # type: (Type, Any, Any) -> None
-        """Close on leaving with-block."""
-        self.close()
-
-    def open(self):
-        # type: () -> None
-        """Connect to the TwinCAT message router."""
-        if self._open:
-            return
-
-        self._port = adsPortOpenEx()
-
-        if linux:
-            adsAddRoute(self._adr.netIdStruct(), self.ip_address)
-
-        self._open = True
-
-    def close(self):
-        # type: () -> None
-        """:summary: Close the connection to the TwinCAT message router."""
-        if not self._open:
-            return
-
-        if linux:
-            adsDelRoute(self._adr.netIdStruct())
-
-        if self._port is not None:
-            adsPortCloseEx(self._port)
-            self._port = None
-
-        self._open = False
-
-    def get_local_address(self):
-        # type: () -> Optional[AmsAddr]
-        """Return the local AMS-address and the port number.
-
-        :rtype: AmsAddr
-
-        """
-        if self._port is not None:
-            return adsGetLocalAddressEx(self._port)
-
-        return None
-
-    def read_state(self):
-        # type: () -> Optional[Tuple[int, int]]
-        """Read the current ADS-state and the machine-state.
-
-        Read the current ADS-state and the machine-state from the ADS-server.
-
-        :rtype: (int, int)
-        :return: adsState, deviceState
-
-        """
-        if self._port is not None:
-            return adsSyncReadStateReqEx(self._port, self._adr)
-
-        return None
-
-    def write_control(self, ads_state, device_state, data, plc_datatype):
-        # type: (int, int, Any, Type) -> None
-        """Change the ADS state and the machine-state of the ADS-server.
-
-        :param int ads_state: new ADS-state, according to ADSTATE constants
-        :param int device_state: new machine-state
-        :param data: additional data
-        :param int plc_datatype: datatype, according to PLCTYPE constants
-
-        :note: Despite changing the ADS-state and the machine-state it is
-            possible to send additional data to the ADS-server. For current
-            ADS-devices additional data is not progressed.
-            Every ADS-device is able to communicate its current state to other
-            devices. There is a difference between the device-state and the
-            state of the ADS-interface (AdsState). The possible states of an
-            ADS-interface are defined in the ADS-specification.
-
-        """
-        if self._port is not None:
-            return adsSyncWriteControlReqEx(
-                self._port, self._adr, ads_state, device_state, data, plc_datatype
-            )
-
-    def read_device_info(self):
-        # type: () -> Optional[Tuple[str, AdsVersion]]
-        """Read the name and the version number of the ADS-server.
-
-        :rtype: string, AdsVersion
-        :return: device name, version
-
-        """
-        if self._port is not None:
-            return adsSyncReadDeviceInfoReqEx(self._port, self._adr)
-
-        return None
-
-    def write(self, index_group, index_offset, value, plc_datatype):
-        # type: (int, int, Any, Type) -> None
-        """Send data synchronous to an ADS-device.
-
-        :param int index_group: PLC storage area, according to the INDEXGROUP
-            constants
-        :param int index_offset: PLC storage address
-        :param value: value to write to the storage address of the PLC
-        :param int plc_datatype: type of the data given to the PLC,
-            according to PLCTYPE constants
-
-        """
-        if self._port is not None:
-            return adsSyncWriteReqEx(
-                self._port, self._adr, index_group, index_offset, value, plc_datatype
-            )
-
-    def read_write(
-        self,
-        index_group,
-        index_offset,
-        plc_read_datatype,
-        value,
-        plc_write_datatype,
-        return_ctypes=False,
-    ):
-        # type: (int, int, Type, Any, Type, bool) -> Any
-        """Read and write data synchronous from/to an ADS-device.
-
-        :param int index_group: PLC storage area, according to the INDEXGROUP
-            constants
-        :param int index_offset: PLC storage address
-        :param int plc_read_datatype: type of the data given to the PLC to
-            respond to, according to PLCTYPE constants
-        :param value: value to write to the storage address of the PLC
-        :param plc_write_datatype: type of the data given to the PLC,
-            according to PLCTYPE constants
-            :rtype: PLCTYPE
-    :param bool return_ctypes: return ctypes instead of python types if True
-        (default: False)
-        :return: value: **value**
-
-        """
-        if self._port is not None:
-            return adsSyncReadWriteReqEx2(
-                self._port,
-                self._adr,
-                index_group,
-                index_offset,
-                plc_read_datatype,
-                value,
-                plc_write_datatype,
-                return_ctypes,
-            )
-
-        return None
-
-    def read(self, index_group, index_offset, plc_datatype, return_ctypes=False):
-        # type: (int, int, Type, bool) -> Any
-        """Read data synchronous from an ADS-device.
-
-        :param int index_group: PLC storage area, according to the INDEXGROUP
-            constants
-        :param int index_offset: PLC storage address
-        :param int plc_datatype: type of the data given to the PLC, according
-            to PLCTYPE constants
-            :return: value: **value**
-        :param bool return_ctypes: return ctypes instead of python types if True
-            (default: False)
-
-        """
-        if self._port is not None:
-            return adsSyncReadReqEx2(
-                self._port,
-                self._adr,
-                index_group,
-                index_offset,
-                plc_datatype,
-                return_ctypes,
-            )
-
-        return None
-
-    def get_handle(self, data_name):
-        # type: (str) -> int
-        """Get the handle of the PLC-variable, handles obtained using this
-         method should be released using method 'release_handle'.
-
-        :param string data_name: data name
-
-        :rtype: int
-        :return: int: PLC-variable handle
-        """
-        if self._port is not None:
-            return adsGetHandle(self._port, self._adr, data_name)
-
-        return None
-
-    def release_handle(self, handle):
-        # type: (int) -> None
-        """ Release handle of a PLC-variable.
-
-        :param int handle: handle of PLC-variable to be released
-        """
-        if self._port is not None:
-            adsReleaseHandle(self._port, self._adr, handle)
-
-    def read_by_name(self, data_name, plc_datatype, return_ctypes=False, handle=None):
-        # type: (str, Type, bool, int) -> Any
-        """Read data synchronous from an ADS-device from data name.
-
-        :param string data_name: data name,  can be empty string if handle is used
-        :param int plc_datatype: type of the data given to the PLC, according
-            to PLCTYPE constants
-            :return: value: **value**
-        :param bool return_ctypes: return ctypes instead of python types if True
-            (default: False)
-        :param int handle: PLC-variable handle, pass in handle if previously
-            obtained to speed up reading (default: None)
-
-        """
-        if self._port:
-            return adsSyncReadByNameEx(
-                self._port,
-                self._adr,
-                data_name,
-                plc_datatype,
-                return_ctypes=return_ctypes,
-                handle=handle,
-            )
-
-        return None
-
-    def read_structure_by_name(
-        self, data_name, structure_def, array_size=1, structure_size=None, handle=None
-    ):
-        """Read a structure of multiple types.
-
-        :param string data_name: data name
-        :param tuple structure_def: special tuple defining the structure and
-            types contained within it according to PLCTYPE constants, must match
-            the structure defined in the PLC, PLC structure must be defined with
-            {attribute 'pack_mode' :=  '1'}
-
-            Expected input example:
-            structure_def = (
-                ('rVar', pyads.PLCTYPE_LREAL, 1),
-                ('sVar', pyads.PLCTYPE_STRING, 2, 35),
-                ('rVar1', pyads.PLCTYPE_REAL, 1),
-                ('iVar', pyads.PLCTYPE_DINT, 1),
-                ('iVar1', pyads.PLCTYPE_INT, 3),
-                ('ivar2', pyads.PLCTYPE_UDINT, 1),
-                ('iVar3', pyads.PLCTYPE_UINT, 1),
-                ('iVar4', pyads.PLCTYPE_BYTE, 1),
-                ('iVar5', pyads.PLCTYPE_SINT, 1),
-                ('iVar6', pyads.PLCTYPE_USINT, 1),
-                ('bVar', pyads.PLCTYPE_BOOL, 4),
-                ('iVar7', pyads.PLCTYPE_WORD, 1),
-                ('iVar8', pyads.PLCTYPE_DWORD, 1),
-            )
-            i.e ('Variable Name', variable type, arr size (1 if not array),
-                 length of string (if defined in PLC))
-
-        :param array_size: size of array if reading array of structure, defaults to 1
-        :type array_size: int, optional
-        :param structure_size: size of structure if known by previous use of
-            size_of_structure, defaults to None
-        :type structure_size: , optional
-        :param handle: PLC-variable handle, pass in handle if previously
-            obtained to speed up reading, defaults to None
-        :type handle: int, optional
-
-        :return: values_dict: ordered dictionary of all values corresponding to the structure
-            definition
-        """
-        if structure_size is None:
-            structure_size = size_of_structure(structure_def * array_size)
-        values = self.read_by_name(data_name, structure_size, handle=handle)
-        if values is not None:
-            return dict_from_bytes(values, structure_def, array_size=array_size)
-
-        return None
-
-    def write_by_name(self, data_name, value, plc_datatype, handle=None):
-        # type: (str, Any, Type, int) -> None
-        """Send data synchronous to an ADS-device from data name.
-
-        :param string data_name: data name, can be empty string if handle is used
-        :param value: value to write to the storage address of the PLC
-        :param int plc_datatype: type of the data given to the PLC,
-            according to PLCTYPE constants
-        :param int handle: PLC-variable handle, pass in handle if previously
-            obtained to speed up writing (default: None)
-        """
-        if self._port:
-            return adsSyncWriteByNameEx(
-                self._port, self._adr, data_name, value, plc_datatype, handle=handle
-            )
-
-    def add_device_notification(self, data_name, attr, callback, user_handle=None):
-        # type: (str, NotificationAttrib, Callable, int) -> Optional[Tuple[int, int]]
-        """Add a device notification.
-
-        :param str data_name: PLC storage address
-        :param pyads.structs.NotificationAttrib attr: object that contains
-            all the attributes for the definition of a notification
-        :param callback: callback function that gets executed on in the event
-            of a notification
-
-        :rtype: (int, int)
-        :returns: notification handle, user handle
-
-        Save the notification handle and the user handle on creating a
-        notification if you want to be able to remove the notification
-        later in your code.
-
-        **Usage**:
-
-            >>> import pyads
-            >>> from ctypes import size_of
-            >>>
-            >>> # Connect to the local TwinCAT PLC
-            >>> plc = pyads.Connection('127.0.0.1.1.1', 851)
-            >>>
-            >>> # Create callback function that prints the value
-            >>> def mycallback(adr, notification, user):
-            >>>     contents = notification.contents
-            >>>     value = next(
-            >>>         map(int,
-            >>>             bytearray(contents.data)[0:contents.cbSampleSize])
-            >>>     )
-            >>>     print(value)
-            >>>
-            >>> with plc:
-            >>>     # Add notification with default settings
-            >>>     attr = pyads.NotificationAttrib(size_of(pyads.PLCTYPE_INT))
-            >>>
-            >>>     hnotification, huser = plc.add_device_notification(
-            >>>         adr, attr, mycallback)
-            >>>
-            >>>     # Remove notification
-            >>>     plc.del_device_notification(hnotification, huser)
-
-        """
-        if self._port is not None:
-            notification_handle, user_handle = adsSyncAddDeviceNotificationReqEx(
-                self._port, self._adr, data_name, attr, callback, user_handle
-            )
-            return notification_handle, user_handle
-
-        return None
-
-    def del_device_notification(self, notification_handle, user_handle):
-        # type: (int, int) -> None
-        """Remove a device notification.
-
-        :param notification_handle: address of the variable that contains
-            the handle of the notification
-        :param user_handle: user handle
-
-        """
-        if self._port is not None:
-            adsSyncDelDeviceNotificationReqEx(
-                self._port, self._adr, notification_handle, user_handle
-            )
-
-    @property
-    def is_open(self):
-        # type: () -> bool
-        """Show the current connection state.
-
-        :return: True if connection is open
-
-        """
-        return self._open
-
-    def set_timeout(self, ms):
-        # type: (int) -> None
-        """Set Timeout."""
-        if self._port is not None:
-            adsSyncSetTimeoutEx(self._port, ms)
-
-    def notification(self, plc_datatype=None):
-        # type: (Optional[Type[Any]]) -> Callable
-        """Decorate a callback function.
-
-        **Decorator**.
-
-        A decorator that can be used for callback functions in order to
-        convert the data of the NotificationHeader into the fitting
-        Python type.
-
-        :param plc_datatype: The PLC datatype that needs to be converted. This can
-        be any basic PLC datatype or a `ctypes.Structure`.
-
-        The callback functions need to be of the following type:
-
-        >>> def callback(handle, name, timestamp, value)
-
-        * `handle`: the notification handle
-        * `name`: the variable name
-        * `timestamp`: the timestamp as datetime value
-        * `value`: the converted value of the variable
-
-        **Usage**:
-
-            >>> import pyads
-            >>>
-            >>> plc = pyads.Connection('172.18.3.25.1.1', 851)
-            >>>
-            >>>
-            >>> @plc.notification(pyads.PLCTYPE_STRING)
-            >>> def callback(handle, name, timestamp, value):
-            >>>     print(handle, name, timestamp, value)
-            >>>
-            >>>
-            >>> with plc:
-            >>>    attr = pyads.NotificationAttrib(20,
-            >>>                                    pyads.ADSTRANS_SERVERCYCLE)
-            >>>    handles = plc.add_device_notification('GVL.test', attr,
-            >>>                                          callback)
-            >>>    while True:
-            >>>        pass
-
-        """
-
-        def notification_decorator(func):
-            # type: (Callable[[int, str, datetime, Any], None]) -> Callable[[Any, str], None] # noqa: E501
-
-            def func_wrapper(notification, data_name):
-                # type: (Any, str) -> None
-                contents = notification.contents
-                data_size = contents.cbSampleSize
-                # Get dynamically sized data array
-                data = (c_ubyte * data_size).from_address(
-                    addressof(contents) + SAdsNotificationHeader.data.offset
-                )
-
-                if plc_datatype == PLCTYPE_STRING:
-                    # read only until null-termination character
-                    value = bytearray(data).split(b"\0", 1)[0].decode("utf-8")
-
-                elif issubclass(plc_datatype, Structure):
-                    value = plc_datatype()
-                    fit_size = min(data_size, sizeof(value))
-                    memmove(addressof(value), addressof(data), fit_size)
-
-                elif plc_datatype not in DATATYPE_MAP:
-                    value = bytearray(data)
-
-                else:
-                    value = struct.unpack(DATATYPE_MAP[plc_datatype], bytearray(data))[
-                        0
-                    ]
-
-                dt = filetime_to_dt(contents.nTimeStamp)
-
-                return func(contents.hNotification, data_name, dt, value)
-
-            return func_wrapper
-
-        return notification_decorator
+"""Pythonic ADS functions.
+
+:author: Stefan Lehmann <stlm@posteo.de>
+:license: MIT, see license file or https://opensource.org/licenses/MIT
+
+:created on: 2018-06-11 18:15:53
+
+"""
+from typing import Optional, Union, Tuple, Any, Type, Callable, Dict
+from datetime import datetime
+import struct
+from ctypes import memmove, addressof, c_ubyte, Structure, sizeof
+from collections import OrderedDict
+
+from .utils import platform_is_linux
+from .filetimes import filetime_to_dt
+
+from .pyads_ex import (
+    adsAddRoute,
+    adsAddRouteToPLC,
+    adsDelRoute,
+    adsPortOpenEx,
+    adsPortCloseEx,
+    adsGetLocalAddressEx,
+    adsSyncReadStateReqEx,
+    adsSyncReadDeviceInfoReqEx,
+    adsSyncWriteControlReqEx,
+    adsSyncWriteReqEx,
+    adsSyncReadWriteReqEx2,
+    adsSyncReadReqEx2,
+    adsGetHandle,
+    adsReleaseHandle,
+    adsSyncReadByNameEx,
+    adsSyncWriteByNameEx,
+    adsSyncAddDeviceNotificationReqEx,
+    adsSyncDelDeviceNotificationReqEx,
+    adsSyncSetTimeoutEx,
+    adsSetLocalAddress,
+    ADSError,
+)
+
+from .constants import (
+    PLCTYPE_BOOL,
+    PLCTYPE_BYTE,
+    PLCTYPE_DATE,
+    PLCTYPE_DINT,
+    PLCTYPE_DT,
+    PLCTYPE_DWORD,
+    PLCTYPE_INT,
+    PLCTYPE_LREAL,
+    PLCTYPE_REAL,
+    PLCTYPE_SINT,
+    PLCTYPE_STRING,
+    PLCTYPE_TIME,
+    PLCTYPE_TOD,
+    PLCTYPE_UDINT,
+    PLCTYPE_UINT,
+    PLCTYPE_USINT,
+    PLCTYPE_WORD,
+    PLC_DEFAULT_STRING_SIZE,
+    DATATYPE_MAP,
+)
+
+from .structs import (
+    AmsAddr,
+    SAmsNetId,
+    AdsVersion,
+    NotificationAttrib,
+    SAdsNotificationHeader,
+)
+
+linux = platform_is_linux()
+port = None  # type: int
+
+
+def _parse_ams_netid(ams_netid):
+    # type: (str) -> SAmsNetId
+    """Parse an AmsNetId from *str* to *SAmsNetId*.
+
+    :param str ams_netid: NetId as a string
+    :rtype: SAmsNetId
+    :return: NetId as a struct
+
+    """
+    try:
+        id_numbers = list(map(int, ams_netid.split(".")))
+    except ValueError:
+        raise ValueError("no valid netid")
+
+    if len(id_numbers) != 6:
+        raise ValueError("no valid netid")
+
+    # Fill the netId struct with data
+    ams_netid_st = SAmsNetId()
+    ams_netid_st.b = (c_ubyte * 6)(*id_numbers)
+    return ams_netid_st
+
+
+def open_port():
+    # type: () -> int
+    """Connect to the TwinCAT message router.
+
+    :rtype: int
+    :return: port number
+
+    """
+    global port
+
+    port = port or adsPortOpenEx()
+    return port
+
+
+def close_port():
+    # type: () -> None
+    """Close the connection to the TwinCAT message router."""
+    global port
+
+    if port is not None:
+        adsPortCloseEx(port)
+        port = None
+
+
+def get_local_address():
+    # type: () -> Optional[AmsAddr]
+    """Return the local AMS-address and the port number.
+
+    :rtype: AmsAddr
+
+    """
+    if port is not None:
+        return adsGetLocalAddressEx(port)
+
+    return None
+
+
+def set_local_address(ams_netid):
+    # type: (Union[str, SAmsNetId]) -> None
+    """Set the local NetID (**Linux only**).
+
+    :param str: new AmsNetID
+    :rtype: None
+
+    **Usage:**
+
+        >>> import pyads
+        >>> pyads.open_port()
+        >>> pyads.set_local_address('0.0.0.0.1.1')
+
+    """
+    if isinstance(ams_netid, str):
+        ams_netid_st = _parse_ams_netid(ams_netid)
+    else:
+        ams_netid_st = ams_netid
+
+    assert isinstance(ams_netid_st, SAmsNetId)
+
+    if linux:
+        return adsSetLocalAddress(ams_netid_st)
+    else:
+        raise ADSError(
+            text="SetLocalAddress is not supported for Windows clients."
+        )  # pragma: no cover
+
+
+def read_state(adr):
+    # type: (AmsAddr) -> Optional[Tuple[int, int]]
+    """Read the current ADS-state and the machine-state.
+
+    Read the current ADS-state and the machine-state from the
+    ADS-server.
+
+    :param AmsAddr adr: local or remote AmsAddr
+    :rtype: (int, int)
+    :return: adsState, deviceState
+
+    """
+    if port is not None:
+        return adsSyncReadStateReqEx(port, adr)
+
+    return None
+
+
+def write_control(adr, ads_state, device_state, data, plc_datatype):
+    # type: (AmsAddr, int, int, Any, Type) -> None
+    """Change the ADS state and the machine-state of the ADS-server.
+
+    :param AmsAddr adr: local or remote AmsAddr
+    :param int ads_state: new ADS-state, according to ADSTATE constants
+    :param int device_state: new machine-state
+    :param data: additional data
+    :param int plc_datatype: datatype, according to PLCTYPE constants
+
+    :note: Despite changing the ADS-state and the machine-state it is possible
+           to send additional data to the ADS-server. For current ADS-devices
+           additional data is not progressed.
+           Every ADS-device is able to communicate its current state to other
+           devices.
+           There is a difference between the device-state and the state of the
+           ADS-interface (AdsState). The possible states of an ADS-interface
+           are defined in the ADS-specification.
+
+    """
+    if port is not None:
+        return adsSyncWriteControlReqEx(
+            port, adr, ads_state, device_state, data, plc_datatype
+        )
+
+
+def read_device_info(adr):
+    # type: (AmsAddr) -> Optional[Tuple[str, AdsVersion]]
+    """Read the name and the version number of the ADS-server.
+
+    :param AmsAddr adr: local or remote AmsAddr
+    :rtype: string, AdsVersion
+    :return: device name, version
+
+    """
+    if port is not None:
+        return adsSyncReadDeviceInfoReqEx(port, adr)
+
+    return None
+
+
+def write(adr, index_group, index_offset, value, plc_datatype):
+    # type: (AmsAddr, int, int, Any, Type) -> None
+    """Send data synchronous to an ADS-device.
+
+    :param AmsAddr adr: local or remote AmsAddr
+    :param int index_group: PLC storage area, according to the INDEXGROUP
+        constants
+    :param int index_offset: PLC storage address
+    :param value: value to write to the storage address of the PLC
+    :param Type plc_datatype: type of the data given to the PLC,
+        according to PLCTYPE constants
+
+    """
+    if port is not None:
+        return adsSyncWriteReqEx(
+            port, adr, index_group, index_offset, value, plc_datatype
+        )
+
+
+def read_write(
+    adr,
+    index_group,
+    index_offset,
+    plc_read_datatype,
+    value,
+    plc_write_datatype,
+    return_ctypes=False,
+):
+    # type: (AmsAddr, int, int, Type, Any, Type, bool) -> Any
+    """Read and write data synchronous from/to an ADS-device.
+
+    :param AmsAddr adr: local or remote AmsAddr
+    :param int index_group: PLC storage area, according to the INDEXGROUP
+        constants
+    :param int index_offset: PLC storage address
+    :param Type plc_read_datatype: type of the data given to the PLC to respond
+            to, according to PLCTYPE constants
+        :param value: value to write to the storage address of the PLC
+    :param Type plc_write_datatype: type of the data given to the PLC, according to
+        PLCTYPE constants
+    :param bool return_ctypes: return ctypes instead of python types if True
+        (default: False)
+    :rtype: PLCTYPE
+    :return: value: **value**
+
+    """
+    if port is not None:
+        return adsSyncReadWriteReqEx2(
+            port,
+            adr,
+            index_group,
+            index_offset,
+            plc_read_datatype,
+            value,
+            plc_write_datatype,
+            return_ctypes,
+        )
+
+    return None
+
+
+def read(adr, index_group, index_offset, plc_datatype, return_ctypes=False):
+    # type: (AmsAddr, int, int, Type, bool) -> Any
+    """Read data synchronous from an ADS-device.
+
+        :param AmsAddr adr: local or remote AmsAddr
+    :param int index_group: PLC storage area, according to the INDEXGROUP
+        constants
+    :param int index_offset: PLC storage address
+    :param int plc_datatype: type of the data given to the PLC, according to
+        PLCTYPE constants
+    :param bool return_ctypes: return ctypes instead of python types if True
+        (default: False)
+    :return: value: **value**
+
+    """
+    if port is not None:
+        return adsSyncReadReqEx2(
+            port, adr, index_group, index_offset, plc_datatype, return_ctypes
+        )
+
+    return None
+
+
+def read_by_name(adr, data_name, plc_datatype, return_ctypes=False):
+    # type: (AmsAddr, str, Type, bool) -> Any
+    """Read data synchronous from an ADS-device from data name.
+
+    :param AmsAddr adr: local or remote AmsAddr
+    :param string data_name: data name
+    :param int plc_datatype: type of the data given to the PLC, according to
+        PLCTYPE constants
+    :param bool return_ctypes: return ctypes instead of python types if True
+        (default: False)
+    :return: value: **value**
+
+    """
+    if port is not None:
+        return adsSyncReadByNameEx(port, adr, data_name, plc_datatype, return_ctypes)
+
+    return None
+
+
+def write_by_name(adr, data_name, value, plc_datatype):
+    # type: (AmsAddr, str, Any, Type) -> None
+    """Send data synchronous to an ADS-device from data name.
+
+    :param AmsAddr adr: local or remote AmsAddr
+    :param string data_name: PLC storage address
+    :param value: value to write to the storage address of the PLC
+    :param int plc_datatype: type of the data given to the PLC,
+        according to PLCTYPE constants
+
+    """
+    if port is not None:
+        return adsSyncWriteByNameEx(port, adr, data_name, value, plc_datatype)
+
+
+def add_route(adr, ip_address):
+    # type: (Union[str, AmsAddr], str) -> None
+    """Establish a new route in the AMS Router (linux Only).
+
+    :param adr: AMS Address of routing endpoint as str or AmsAddr object
+    :param str ip_address: ip address of the routing endpoint
+    """
+    if isinstance(adr, str):
+        adr = AmsAddr(adr)
+
+    return adsAddRoute(adr.netIdStruct(), ip_address)
+
+
+def add_route_to_plc(
+    sending_net_id,
+    adding_host_name,
+    ip_address,
+    username,
+    password,
+    route_name=None,
+    added_net_id=None,
+):
+    # type: (AmsAddr, str, str, str, str, str, AmsAddr) -> None
+    """Embed a new route in the PLC.
+
+    :param pyads.structs.SAmsNetId sending_net_id: sending net id
+    :param str adding_host_name: host name (or IP) of the PC being added, defaults to hostname of this PC
+    :param str ip_address: ip address of the routing endpoint
+    :param str username: username for PLC
+    :param str password: password for PLC
+    :param str route_name: PLC side name for route, defaults to adding_host_name or the current hostename of this PC
+    :param pyads.structs.SAmsNetId added_net_id: net id that is being added to the PLC, defaults to sending_net_id
+
+    """
+    return adsAddRouteToPLC(
+        sending_net_id,
+        adding_host_name,
+        ip_address,
+        username,
+        password,
+        route_name=route_name,
+        added_net_id=added_net_id,
+    )
+
+
+def delete_route(adr):
+    # type: (AmsAddr) -> None
+    """Remove existing route from the AMS Router (Linux Only).
+
+    :param pyads.structs.AmsAddr adr: AMS Address associated with the routing
+        entry which is to be removed from the router.
+    """
+    return adsDelRoute(adr.netIdStruct())
+
+
+def add_device_notification(adr, data_name, attr, callback, user_handle=None):
+    # type: (AmsAddr, str, NotificationAttrib, Callable, int) -> Optional[Tuple[int, int]]  # noqa: E501
+    """Add a device notification.
+
+    :param pyads.structs.AmsAddr adr: AMS Address associated with the routing
+        entry which is to be removed from the router.
+    :param str data_name: PLC storage address
+    :param pyads.structs.NotificationAttrib attr: object that contains
+        all the attributes for the definition of a notification
+    :param callback: callback function that gets executed on in the event
+        of a notification
+
+    :rtype: (int, int)
+    :returns: notification handle, user handle
+
+    Save the notification handle and the user handle on creating a
+    notification if you want to be able to remove the notification
+    later in your code.
+
+    """
+    if port is not None:
+        return adsSyncAddDeviceNotificationReqEx(
+            port, adr, data_name, attr, callback, user_handle
+        )
+
+    return None
+
+
+def del_device_notification(adr, notification_handle, user_handle):
+    # type: (AmsAddr, int, int) -> None
+    """Remove a device notification.
+
+    :param pyads.structs.AmsAddr adr: AMS Address associated with the routing
+        entry which is to be removed from the router.
+    :param notification_handle: address of the variable that contains
+        the handle of the notification
+    :param user_handle: user handle
+
+    """
+    if port is not None:
+        return adsSyncDelDeviceNotificationReqEx(
+            port, adr, notification_handle, user_handle
+        )
+
+
+def set_timeout(ms):
+    # type: (int) -> None
+    """Set timeout."""
+    if port is not None:
+        return adsSyncSetTimeoutEx(port, ms)
+
+
+def size_of_structure(structure_def):
+    """Calculate the size of a structure in number of BYTEs.
+
+    :param tuple structure_def: special tuple defining the structure and
+            types contained within it according o PLCTYPE constants
+
+            Expected input example:
+
+            structure_def = (
+                ('rVar', pyads.PLCTYPE_LREAL, 1),
+                ('sVar', pyads.PLCTYPE_STRING, 2, 35),
+                ('rVar1', pyads.PLCTYPE_REAL, 1),
+                ('iVar', pyads.PLCTYPE_DINT, 1),
+                ('iVar1', pyads.PLCTYPE_INT, 3),
+                ('ivar2', pyads.PLCTYPE_UDINT, 1),
+                ('iVar3', pyads.PLCTYPE_UINT, 1),
+                ('iVar4', pyads.PLCTYPE_BYTE, 1),
+                ('iVar5', pyads.PLCTYPE_SINT, 1),
+                ('iVar6', pyads.PLCTYPE_USINT, 1),
+                ('bVar', pyads.PLCTYPE_BOOL, 4),
+                ('iVar7', pyads.PLCTYPE_WORD, 1),
+                ('iVar8', pyads.PLCTYPE_DWORD, 1),
+            )
+            i.e ('Variable Name', variable type, arr size (1 if not array),
+                 length of string (if defined in PLC))
+
+            If array of structure multiply structure_def input by array size
+
+    :return: c_ubyte_Array: data size required to read/write a structure of multiple types
+    """
+    num_of_bytes = 0
+    for item in structure_def:
+        try:
+            var, plc_datatype, size = item
+            str_len = None
+        except ValueError:
+            var, plc_datatype, size, str_len = item
+
+        if plc_datatype == PLCTYPE_STRING:
+            if str_len is not None:
+                num_of_bytes += (str_len + 1) * size
+            else:
+                num_of_bytes += (PLC_DEFAULT_STRING_SIZE + 1) * size
+        elif plc_datatype not in DATATYPE_MAP:
+            raise RuntimeError("Datatype not found")
+        else:
+            num_of_bytes += sizeof(plc_datatype) * size
+
+    return c_ubyte * num_of_bytes
+
+
+def dict_from_bytes(byte_list, structure_def, array_size=1):
+    """Return an ordered dict of PLC values from a list of BYTE values read from PLC.
+
+    :param byte_list: list of byte values for an entire structure
+    :param tuple structure_def: special tuple defining the structure and
+            types contained within it according o PLCTYPE constants
+
+            Expected input example:
+
+            structure_def = (
+                ('rVar', pyads.PLCTYPE_LREAL, 1),
+                ('sVar', pyads.PLCTYPE_STRING, 2, 35),
+                ('rVar1', pyads.PLCTYPE_REAL, 1),
+                ('iVar', pyads.PLCTYPE_DINT, 1),
+                ('iVar1', pyads.PLCTYPE_INT, 3),
+                ('ivar2', pyads.PLCTYPE_UDINT, 1),
+                ('iVar3', pyads.PLCTYPE_UINT, 1),
+                ('iVar4', pyads.PLCTYPE_BYTE, 1),
+                ('iVar5', pyads.PLCTYPE_SINT, 1),
+                ('iVar6', pyads.PLCTYPE_USINT, 1),
+                ('bVar', pyads.PLCTYPE_BOOL, 4),
+                ('iVar7', pyads.PLCTYPE_WORD, 1),
+                ('iVar8', pyads.PLCTYPE_DWORD, 1),
+            )
+            i.e ('Variable Name', variable type, arr size (1 if not array),
+                 length of string (if defined in PLC))
+
+    :param array_size: size of array if reading array of structure, defaults to 1
+    :type array_size: int, optional
+
+    :return: ordered dictionary of values for each variable type in order of structure
+    """
+    values_list = []
+    index = 0
+    for structure in range(0, array_size):
+        values = OrderedDict()
+        for item in structure_def:
+            try:
+                var, plc_datatype, size = item
+                str_len = None
+            except ValueError:
+                var, plc_datatype, size, str_len = item
+
+            var_array = []
+            for i in range(size):
+                if plc_datatype == PLCTYPE_STRING:
+                    if str_len is None:
+                        str_len = PLC_DEFAULT_STRING_SIZE
+                    var_array.append(
+                        bytearray(byte_list[index : (index + (str_len + 1))])
+                        .partition(b"\0")[0]
+                        .decode("utf-8")
+                    )
+                    index += str_len + 1
+                elif plc_datatype not in DATATYPE_MAP:
+                    raise RuntimeError("Datatype not found. Check structure definition")
+                else:
+                    n_bytes = sizeof(plc_datatype)
+                    var_array.append(
+                        struct.unpack(
+                            DATATYPE_MAP[plc_datatype],
+                            bytearray(byte_list[index : (index + n_bytes)]),
+                        )[0]
+                    )
+                    index += n_bytes
+            if size == 1:  # if not an array, don't want a list in the dict return
+                values[var] = var_array[0]
+            else:
+                values[var] = var_array
+        values_list.append(values)
+
+    if array_size != 1:
+        return values_list
+    else:
+        return values_list[0]
+
+
+class Connection(object):
+    """Class for managing the connection to an ADS device.
+
+    :ivar str ams_net_id: AMS net id of the remote device
+    :ivar int ams_net_port: port of the remote device
+    :ivar str ip_address: the ip address of the device
+
+    :note: If no IP address is given the ip address is automatically set
+        to first 4 parts of the Ams net id.
+
+    """
+
+    def __init__(self, ams_net_id, ams_net_port, ip_address=None):
+        # type: (str, int, str) -> None
+        self._port = None  # type: Optional[int]
+        self._adr = AmsAddr(ams_net_id, ams_net_port)
+        if ip_address is None:
+            self.ip_address = ".".join(ams_net_id.split(".")[:4])
+        else:
+            self.ip_address = ip_address
+        self._open = False
+        self._notifications = {}  # type: Dict[int, str]
+
+    def __enter__(self):
+        # type: () -> Connection
+        """Open on entering with-block."""
+        self.open()
+        return self
+
+    def __exit__(self, _type, _val, _traceback):
+        # type: (Type, Any, Any) -> None
+        """Close on leaving with-block."""
+        self.close()
+
+    def open(self):
+        # type: () -> None
+        """Connect to the TwinCAT message router."""
+        if self._open:
+            return
+
+        self._port = adsPortOpenEx()
+
+        if linux:
+            adsAddRoute(self._adr.netIdStruct(), self.ip_address)
+
+        self._open = True
+
+    def close(self):
+        # type: () -> None
+        """:summary: Close the connection to the TwinCAT message router."""
+        if not self._open:
+            return
+
+        if linux:
+            adsDelRoute(self._adr.netIdStruct())
+
+        if self._port is not None:
+            adsPortCloseEx(self._port)
+            self._port = None
+
+        self._open = False
+
+    def get_local_address(self):
+        # type: () -> Optional[AmsAddr]
+        """Return the local AMS-address and the port number.
+
+        :rtype: AmsAddr
+
+        """
+        if self._port is not None:
+            return adsGetLocalAddressEx(self._port)
+
+        return None
+
+    def read_state(self):
+        # type: () -> Optional[Tuple[int, int]]
+        """Read the current ADS-state and the machine-state.
+
+        Read the current ADS-state and the machine-state from the ADS-server.
+
+        :rtype: (int, int)
+        :return: adsState, deviceState
+
+        """
+        if self._port is not None:
+            return adsSyncReadStateReqEx(self._port, self._adr)
+
+        return None
+
+    def write_control(self, ads_state, device_state, data, plc_datatype):
+        # type: (int, int, Any, Type) -> None
+        """Change the ADS state and the machine-state of the ADS-server.
+
+        :param int ads_state: new ADS-state, according to ADSTATE constants
+        :param int device_state: new machine-state
+        :param data: additional data
+        :param int plc_datatype: datatype, according to PLCTYPE constants
+
+        :note: Despite changing the ADS-state and the machine-state it is
+            possible to send additional data to the ADS-server. For current
+            ADS-devices additional data is not progressed.
+            Every ADS-device is able to communicate its current state to other
+            devices. There is a difference between the device-state and the
+            state of the ADS-interface (AdsState). The possible states of an
+            ADS-interface are defined in the ADS-specification.
+
+        """
+        if self._port is not None:
+            return adsSyncWriteControlReqEx(
+                self._port, self._adr, ads_state, device_state, data, plc_datatype
+            )
+
+    def read_device_info(self):
+        # type: () -> Optional[Tuple[str, AdsVersion]]
+        """Read the name and the version number of the ADS-server.
+
+        :rtype: string, AdsVersion
+        :return: device name, version
+
+        """
+        if self._port is not None:
+            return adsSyncReadDeviceInfoReqEx(self._port, self._adr)
+
+        return None
+
+    def write(self, index_group, index_offset, value, plc_datatype):
+        # type: (int, int, Any, Type) -> None
+        """Send data synchronous to an ADS-device.
+
+        :param int index_group: PLC storage area, according to the INDEXGROUP
+            constants
+        :param int index_offset: PLC storage address
+        :param value: value to write to the storage address of the PLC
+        :param int plc_datatype: type of the data given to the PLC,
+            according to PLCTYPE constants
+
+        """
+        if self._port is not None:
+            return adsSyncWriteReqEx(
+                self._port, self._adr, index_group, index_offset, value, plc_datatype
+            )
+
+    def read_write(
+        self,
+        index_group,
+        index_offset,
+        plc_read_datatype,
+        value,
+        plc_write_datatype,
+        return_ctypes=False,
+    ):
+        # type: (int, int, Type, Any, Type, bool) -> Any
+        """Read and write data synchronous from/to an ADS-device.
+
+        :param int index_group: PLC storage area, according to the INDEXGROUP
+            constants
+        :param int index_offset: PLC storage address
+        :param int plc_read_datatype: type of the data given to the PLC to
+            respond to, according to PLCTYPE constants
+        :param value: value to write to the storage address of the PLC
+        :param plc_write_datatype: type of the data given to the PLC,
+            according to PLCTYPE constants
+            :rtype: PLCTYPE
+    :param bool return_ctypes: return ctypes instead of python types if True
+        (default: False)
+        :return: value: **value**
+
+        """
+        if self._port is not None:
+            return adsSyncReadWriteReqEx2(
+                self._port,
+                self._adr,
+                index_group,
+                index_offset,
+                plc_read_datatype,
+                value,
+                plc_write_datatype,
+                return_ctypes,
+            )
+
+        return None
+
+    def read(self, index_group, index_offset, plc_datatype, return_ctypes=False):
+        # type: (int, int, Type, bool) -> Any
+        """Read data synchronous from an ADS-device.
+
+        :param int index_group: PLC storage area, according to the INDEXGROUP
+            constants
+        :param int index_offset: PLC storage address
+        :param int plc_datatype: type of the data given to the PLC, according
+            to PLCTYPE constants
+            :return: value: **value**
+        :param bool return_ctypes: return ctypes instead of python types if True
+            (default: False)
+
+        """
+        if self._port is not None:
+            return adsSyncReadReqEx2(
+                self._port,
+                self._adr,
+                index_group,
+                index_offset,
+                plc_datatype,
+                return_ctypes,
+            )
+
+        return None
+
+    def get_handle(self, data_name):
+        # type: (str) -> int
+        """Get the handle of the PLC-variable, handles obtained using this
+         method should be released using method 'release_handle'.
+
+        :param string data_name: data name
+
+        :rtype: int
+        :return: int: PLC-variable handle
+        """
+        if self._port is not None:
+            return adsGetHandle(self._port, self._adr, data_name)
+
+        return None
+
+    def release_handle(self, handle):
+        # type: (int) -> None
+        """ Release handle of a PLC-variable.
+
+        :param int handle: handle of PLC-variable to be released
+        """
+        if self._port is not None:
+            adsReleaseHandle(self._port, self._adr, handle)
+
+    def read_by_name(self, data_name, plc_datatype, return_ctypes=False, handle=None):
+        # type: (str, Type, bool, int) -> Any
+        """Read data synchronous from an ADS-device from data name.
+
+        :param string data_name: data name,  can be empty string if handle is used
+        :param int plc_datatype: type of the data given to the PLC, according
+            to PLCTYPE constants
+            :return: value: **value**
+        :param bool return_ctypes: return ctypes instead of python types if True
+            (default: False)
+        :param int handle: PLC-variable handle, pass in handle if previously
+            obtained to speed up reading (default: None)
+
+        """
+        if self._port:
+            return adsSyncReadByNameEx(
+                self._port,
+                self._adr,
+                data_name,
+                plc_datatype,
+                return_ctypes=return_ctypes,
+                handle=handle,
+            )
+
+        return None
+
+    def read_structure_by_name(
+        self, data_name, structure_def, array_size=1, structure_size=None, handle=None
+    ):
+        """Read a structure of multiple types.
+
+        :param string data_name: data name
+        :param tuple structure_def: special tuple defining the structure and
+            types contained within it according to PLCTYPE constants, must match
+            the structure defined in the PLC, PLC structure must be defined with
+            {attribute 'pack_mode' :=  '1'}
+
+            Expected input example:
+            structure_def = (
+                ('rVar', pyads.PLCTYPE_LREAL, 1),
+                ('sVar', pyads.PLCTYPE_STRING, 2, 35),
+                ('rVar1', pyads.PLCTYPE_REAL, 1),
+                ('iVar', pyads.PLCTYPE_DINT, 1),
+                ('iVar1', pyads.PLCTYPE_INT, 3),
+                ('ivar2', pyads.PLCTYPE_UDINT, 1),
+                ('iVar3', pyads.PLCTYPE_UINT, 1),
+                ('iVar4', pyads.PLCTYPE_BYTE, 1),
+                ('iVar5', pyads.PLCTYPE_SINT, 1),
+                ('iVar6', pyads.PLCTYPE_USINT, 1),
+                ('bVar', pyads.PLCTYPE_BOOL, 4),
+                ('iVar7', pyads.PLCTYPE_WORD, 1),
+                ('iVar8', pyads.PLCTYPE_DWORD, 1),
+            )
+            i.e ('Variable Name', variable type, arr size (1 if not array),
+                 length of string (if defined in PLC))
+
+        :param array_size: size of array if reading array of structure, defaults to 1
+        :type array_size: int, optional
+        :param structure_size: size of structure if known by previous use of
+            size_of_structure, defaults to None
+        :type structure_size: , optional
+        :param handle: PLC-variable handle, pass in handle if previously
+            obtained to speed up reading, defaults to None
+        :type handle: int, optional
+
+        :return: values_dict: ordered dictionary of all values corresponding to the structure
+            definition
+        """
+        if structure_size is None:
+            structure_size = size_of_structure(structure_def * array_size)
+        values = self.read_by_name(data_name, structure_size, handle=handle)
+        if values is not None:
+            return dict_from_bytes(values, structure_def, array_size=array_size)
+
+        return None
+
+    def write_by_name(self, data_name, value, plc_datatype, handle=None):
+        # type: (str, Any, Type, int) -> None
+        """Send data synchronous to an ADS-device from data name.
+
+        :param string data_name: data name, can be empty string if handle is used
+        :param value: value to write to the storage address of the PLC
+        :param int plc_datatype: type of the data given to the PLC,
+            according to PLCTYPE constants
+        :param int handle: PLC-variable handle, pass in handle if previously
+            obtained to speed up writing (default: None)
+        """
+        if self._port:
+            return adsSyncWriteByNameEx(
+                self._port, self._adr, data_name, value, plc_datatype, handle=handle
+            )
+
+    def add_device_notification(self, data_name, attr, callback, user_handle=None):
+        # type: (str, NotificationAttrib, Callable, int) -> Optional[Tuple[int, int]]
+        """Add a device notification.
+
+        :param str data_name: PLC storage address
+        :param pyads.structs.NotificationAttrib attr: object that contains
+            all the attributes for the definition of a notification
+        :param callback: callback function that gets executed on in the event
+            of a notification
+
+        :rtype: (int, int)
+        :returns: notification handle, user handle
+
+        Save the notification handle and the user handle on creating a
+        notification if you want to be able to remove the notification
+        later in your code.
+
+        **Usage**:
+
+            >>> import pyads
+            >>> from ctypes import size_of
+            >>>
+            >>> # Connect to the local TwinCAT PLC
+            >>> plc = pyads.Connection('127.0.0.1.1.1', 851)
+            >>>
+            >>> # Create callback function that prints the value
+            >>> def mycallback(adr, notification, user):
+            >>>     contents = notification.contents
+            >>>     value = next(
+            >>>         map(int,
+            >>>             bytearray(contents.data)[0:contents.cbSampleSize])
+            >>>     )
+            >>>     print(value)
+            >>>
+            >>> with plc:
+            >>>     # Add notification with default settings
+            >>>     attr = pyads.NotificationAttrib(size_of(pyads.PLCTYPE_INT))
+            >>>
+            >>>     hnotification, huser = plc.add_device_notification(
+            >>>         adr, attr, mycallback)
+            >>>
+            >>>     # Remove notification
+            >>>     plc.del_device_notification(hnotification, huser)
+
+        """
+        if self._port is not None:
+            notification_handle, user_handle = adsSyncAddDeviceNotificationReqEx(
+                self._port, self._adr, data_name, attr, callback, user_handle
+            )
+            return notification_handle, user_handle
+
+        return None
+
+    def del_device_notification(self, notification_handle, user_handle):
+        # type: (int, int) -> None
+        """Remove a device notification.
+
+        :param notification_handle: address of the variable that contains
+            the handle of the notification
+        :param user_handle: user handle
+
+        """
+        if self._port is not None:
+            adsSyncDelDeviceNotificationReqEx(
+                self._port, self._adr, notification_handle, user_handle
+            )
+
+    @property
+    def is_open(self):
+        # type: () -> bool
+        """Show the current connection state.
+
+        :return: True if connection is open
+
+        """
+        return self._open
+
+    def set_timeout(self, ms):
+        # type: (int) -> None
+        """Set Timeout."""
+        if self._port is not None:
+            adsSyncSetTimeoutEx(self._port, ms)
+
+    def notification(self, plc_datatype=None):
+        # type: (Optional[Type[Any]]) -> Callable
+        """Decorate a callback function.
+
+        **Decorator**.
+
+        A decorator that can be used for callback functions in order to
+        convert the data of the NotificationHeader into the fitting
+        Python type.
+
+        :param plc_datatype: The PLC datatype that needs to be converted. This can
+        be any basic PLC datatype or a `ctypes.Structure`.
+
+        The callback functions need to be of the following type:
+
+        >>> def callback(handle, name, timestamp, value)
+
+        * `handle`: the notification handle
+        * `name`: the variable name
+        * `timestamp`: the timestamp as datetime value
+        * `value`: the converted value of the variable
+
+        **Usage**:
+
+            >>> import pyads
+            >>>
+            >>> plc = pyads.Connection('172.18.3.25.1.1', 851)
+            >>>
+            >>>
+            >>> @plc.notification(pyads.PLCTYPE_STRING)
+            >>> def callback(handle, name, timestamp, value):
+            >>>     print(handle, name, timestamp, value)
+            >>>
+            >>>
+            >>> with plc:
+            >>>    attr = pyads.NotificationAttrib(20,
+            >>>                                    pyads.ADSTRANS_SERVERCYCLE)
+            >>>    handles = plc.add_device_notification('GVL.test', attr,
+            >>>                                          callback)
+            >>>    while True:
+            >>>        pass
+
+        """
+
+        def notification_decorator(func):
+            # type: (Callable[[int, str, datetime, Any], None]) -> Callable[[Any, str], None] # noqa: E501
+
+            def func_wrapper(notification, data_name):
+                # type: (Any, str) -> None
+                contents = notification.contents
+                data_size = contents.cbSampleSize
+                # Get dynamically sized data array
+                data = (c_ubyte * data_size).from_address(
+                    addressof(contents) + SAdsNotificationHeader.data.offset
+                )
+
+                if plc_datatype == PLCTYPE_STRING:
+                    # read only until null-termination character
+                    value = bytearray(data).split(b"\0", 1)[0].decode("utf-8")
+
+                elif issubclass(plc_datatype, Structure):
+                    value = plc_datatype()
+                    fit_size = min(data_size, sizeof(value))
+                    memmove(addressof(value), addressof(data), fit_size)
+
+                elif plc_datatype not in DATATYPE_MAP:
+                    value = bytearray(data)
+
+                else:
+                    value = struct.unpack(DATATYPE_MAP[plc_datatype], bytearray(data))[
+                        0
+                    ]
+
+                dt = filetime_to_dt(contents.nTimeStamp)
+
+                return func(contents.hNotification, data_name, dt, value)
+
+            return func_wrapper
+
+        return notification_decorator