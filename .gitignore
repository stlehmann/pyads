--- conflicted
+++ resolved
@@ -1,41 +1,32 @@
-#pyCharm config files
-.idea/
-
-#pyc files
-*.pyc
-
-#other
-dist/
-MANIFEST
-
-build/
-*.egg-info/
-venv/
-
-*.tox
-deploy.py
-
-*.sublime-workspace
-README.rst
-*.sublime-project
-
-#Source for local copy of Linux ADS lib
-*so
-
-<<<<<<< HEAD
-.cache/*
-
-doc/make.bat
-.coverage
-
-=======
-.cache/
-ADS/
-doc_old/
-doc/_build/
-
-# coverage files
-.coverage
-htmlcov/
-
->>>>>>> 31dfcb6f
+#pyCharm config files
+.idea/
+
+#pyc files
+*.pyc
+
+#other
+dist/
+MANIFEST
+
+build/
+*.egg-info/
+venv/
+
+*.tox
+deploy.py
+
+*.sublime-workspace
+README.rst
+*.sublime-project
+
+#Source for local copy of Linux ADS lib
+*so
+
+.cache/
+ADS/
+doc_old/
+doc/_build/
+
+# coverage files
+.coverage
+htmlcov/